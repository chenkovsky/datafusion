--- conflicted
+++ resolved
@@ -189,8 +189,6 @@
     }
 
     let group_by_expr_count = group_by_expr.len();
-<<<<<<< HEAD
-=======
     let literal = |value: usize| {
         if group_by_expr_count < 8 {
             Expr::Literal(ScalarValue::from(value as u8), None)
@@ -203,7 +201,6 @@
         }
     };
 
->>>>>>> 42fe0504
     let grouping_id_column = Expr::Column(Column::from(Aggregate::INTERNAL_GROUPING_ID));
     // The grouping call is exactly our internal grouping id
     if args.len() == group_by_expr_count
