// Licensed to the Apache Software Foundation (ASF) under one
// or more contributor license agreements.  See the NOTICE file
// distributed with this work for additional information
// regarding copyright ownership.  The ASF licenses this file
// to you under the Apache License, Version 2.0 (the
// "License"); you may not use this file except in compliance
// with the License.  You may obtain a copy of the License at
//
//   http://www.apache.org/licenses/LICENSE-2.0
//
// Unless required by applicable law or agreed to in writing,
// software distributed under the License is distributed on an
// "AS IS" BASIS, WITHOUT WARRANTIES OR CONDITIONS OF ANY
// KIND, either express or implied.  See the License for the
// specific language governing permissions and limitations
// under the License.

use std::any::Any;
use std::hash::Hash;
#[cfg(test)]
use std::sync::Arc;
use std::vec;

use arrow::datatypes::{TimeUnit::Nanosecond, *};
use common::MockContextProvider;
use datafusion_common::{assert_contains, DataFusionError, Result};
use datafusion_expr::{
    col, logical_plan::LogicalPlan, test::function_stub::sum_udaf, ColumnarValue,
    CreateIndex, DdlStatement, ScalarFunctionArgs, ScalarUDF, ScalarUDFImpl, Signature,
    Volatility,
};
use datafusion_functions::{string, unicode};
use datafusion_sql::{
    parser::DFParser,
    planner::{NullOrdering, ParserOptions, SqlToRel},
};

use crate::common::{CustomExprPlanner, CustomTypePlanner, MockSessionState};
use datafusion_functions::core::planner::CoreFunctionPlanner;
use datafusion_functions_aggregate::{
    approx_median::approx_median_udaf, count::count_udaf, min_max::max_udaf,
    min_max::min_udaf,
};
use datafusion_functions_aggregate::{average::avg_udaf, grouping::grouping_udaf};
use datafusion_functions_nested::make_array::make_array_udf;
use datafusion_functions_window::{rank::rank_udwf, row_number::row_number_udwf};
use insta::{allow_duplicates, assert_snapshot};
use rstest::rstest;
use sqlparser::dialect::{Dialect, GenericDialect, HiveDialect, MySqlDialect};

mod cases;
mod common;

#[test]
fn parse_decimals_1() {
    let sql = "SELECT 1";
    let options = parse_decimals_parser_options();
    let plan = logical_plan_with_options(sql, options).unwrap();
    assert_snapshot!(
        plan,
        @r"
    Projection: Int64(1)
      EmptyRelation: rows=1
    "
    );
}

#[test]
fn parse_decimals_2() {
    let sql = "SELECT 001";
    let options = parse_decimals_parser_options();
    let plan = logical_plan_with_options(sql, options).unwrap();
    assert_snapshot!(
        plan,
        @r"
    Projection: Int64(1)
      EmptyRelation: rows=1
    "
    );
}

#[test]
fn parse_decimals_3() {
    let sql = "SELECT 0.1";
    let options = parse_decimals_parser_options();
    let plan = logical_plan_with_options(sql, options).unwrap();
    assert_snapshot!(
        plan,
        @r"
    Projection: Decimal128(Some(1),1,1)
      EmptyRelation: rows=1
    "
    );
}

#[test]
fn parse_decimals_4() {
    let sql = "SELECT 0.01";
    let options = parse_decimals_parser_options();
    let plan = logical_plan_with_options(sql, options).unwrap();
    assert_snapshot!(
        plan,
        @r"
    Projection: Decimal128(Some(1),2,2)
      EmptyRelation: rows=1
    "
    );
}

#[test]
fn parse_decimals_5() {
    let sql = "SELECT 1.0";
    let options = parse_decimals_parser_options();
    let plan = logical_plan_with_options(sql, options).unwrap();
    assert_snapshot!(
        plan,
        @r"
    Projection: Decimal128(Some(10),2,1)
      EmptyRelation: rows=1
    "
    );
}

#[test]
fn parse_decimals_6() {
    let sql = "SELECT 10.01";
    let options = parse_decimals_parser_options();
    let plan = logical_plan_with_options(sql, options).unwrap();
    assert_snapshot!(
        plan,
        @r"
    Projection: Decimal128(Some(1001),4,2)
      EmptyRelation: rows=1
    "
    );
}

#[test]
fn parse_decimals_7() {
    let sql = "SELECT 10000000000000000000.00";
    let options = parse_decimals_parser_options();
    let plan = logical_plan_with_options(sql, options).unwrap();
    assert_snapshot!(
        plan,
        @r"
    Projection: Decimal128(Some(1000000000000000000000),22,2)
      EmptyRelation: rows=1
    "
    );
}

#[test]
fn parse_decimals_8() {
    let sql = "SELECT 18446744073709551615";
    let options = parse_decimals_parser_options();
    let plan = logical_plan_with_options(sql, options).unwrap();
    assert_snapshot!(
        plan,
        @r"
    Projection: UInt64(18446744073709551615)
      EmptyRelation: rows=1
    "
    );
}

#[test]
fn parse_decimals_9() {
    let sql = "SELECT 18446744073709551616";
    let options = parse_decimals_parser_options();
    let plan = logical_plan_with_options(sql, options).unwrap();
    assert_snapshot!(
        plan,
        @r"
    Projection: Decimal128(Some(18446744073709551616),20,0)
      EmptyRelation: rows=1
    "
    );
}

#[test]
fn parse_ident_normalization_1() {
    let sql = "SELECT CHARACTER_LENGTH('str')";
    let parser_option = ident_normalization_parser_options_no_ident_normalization();
    let plan = logical_plan_with_options(sql, parser_option).unwrap();
    assert_snapshot!(
        plan,
        @r#"
    Projection: character_length(Utf8("str"))
      EmptyRelation: rows=1
    "#
    );
}

#[test]
fn parse_ident_normalization_2() {
    let sql = "SELECT CONCAT('Hello', 'World')";
    let parser_option = ident_normalization_parser_options_no_ident_normalization();
    let plan = logical_plan_with_options(sql, parser_option).unwrap();
    assert_snapshot!(
        plan,
        @r#"
    Projection: concat(Utf8("Hello"), Utf8("World"))
      EmptyRelation: rows=1
    "#
    );
}

#[test]
fn parse_ident_normalization_3() {
    let sql = "SELECT age FROM person";
    let parser_option = ident_normalization_parser_options_ident_normalization();
    let plan = logical_plan_with_options(sql, parser_option).unwrap();
    assert_snapshot!(
        plan,
        @r#"
        Projection: person.age
          TableScan: person
        "#
    );
}

#[test]
fn parse_ident_normalization_4() {
    let sql = "SELECT AGE FROM PERSON";
    let parser_option = ident_normalization_parser_options_ident_normalization();
    let plan = logical_plan_with_options(sql, parser_option).unwrap();
    assert_snapshot!(
        plan,
        @r#"
        Projection: person.age
          TableScan: person
        "#
    );
}

#[test]
fn parse_ident_normalization_5() {
    let sql = "SELECT AGE FROM PERSON";
    let parser_option = ident_normalization_parser_options_no_ident_normalization();
    let plan = logical_plan_with_options(sql, parser_option)
        .unwrap_err()
        .strip_backtrace();
    assert_snapshot!(
        plan,
        @r#"
        Error during planning: No table named: PERSON found
        "#
    );
}

#[test]
fn parse_ident_normalization_6() {
    let sql = "SELECT Id FROM UPPERCASE_test";
    let parser_option = ident_normalization_parser_options_no_ident_normalization();
    let plan = logical_plan_with_options(sql, parser_option).unwrap();
    assert_snapshot!(
        plan,
        @r#"
        Projection: UPPERCASE_test.Id
          TableScan: UPPERCASE_test
        "#
    );
}

#[test]
fn parse_ident_normalization_7() {
    let sql = r#"SELECT "Id", lower FROM "UPPERCASE_test""#;
    let parser_option = ident_normalization_parser_options_ident_normalization();
    let plan = logical_plan_with_options(sql, parser_option).unwrap();
    assert_snapshot!(
        plan,
        @r#"
        Projection: UPPERCASE_test.Id, UPPERCASE_test.lower
          TableScan: UPPERCASE_test
        "#
    );
}

#[test]
fn select_no_relation() {
    let plan = logical_plan("SELECT 1").unwrap();
    assert_snapshot!(
        plan,
        @r"
    Projection: Int64(1)
      EmptyRelation: rows=1
    "
    );
}

#[test]
fn test_real_f32() {
    let plan = logical_plan("SELECT CAST(1.1 AS REAL)").unwrap();
    assert_snapshot!(
        plan,
        @r"
    Projection: CAST(Float64(1.1) AS Float32)
      EmptyRelation: rows=1
    "
    );
}

#[test]
fn test_int_decimal_default() {
    let plan = logical_plan("SELECT CAST(10 AS DECIMAL)").unwrap();
    assert_snapshot!(
        plan,
        @r"
    Projection: CAST(Int64(10) AS Decimal128(38, 10))
      EmptyRelation: rows=1
    "
    );
}

#[test]
fn test_int_decimal_no_scale() {
    let plan = logical_plan("SELECT CAST(10 AS DECIMAL(5))").unwrap();
    assert_snapshot!(
        plan,
        @r"
    Projection: CAST(Int64(10) AS Decimal128(5, 0))
      EmptyRelation: rows=1
    "
    );
}

#[test]
fn test_tinyint() {
    let plan = logical_plan("SELECT CAST(6 AS TINYINT)").unwrap();
    assert_snapshot!(
        plan,
        @r"
    Projection: CAST(Int64(6) AS Int8)
      EmptyRelation: rows=1
    "
    );
}

#[test]
fn cast_from_subquery() {
    let plan = logical_plan("SELECT CAST (a AS FLOAT) FROM (SELECT 1 AS a)").unwrap();
    assert_snapshot!(
        plan,
        @r"
    Projection: CAST(a AS Float32)
      Projection: Int64(1) AS a
        EmptyRelation: rows=1
    "
    );
}

#[test]
fn try_cast_from_aggregation() {
    let plan = logical_plan("SELECT TRY_CAST(sum(age) AS FLOAT) FROM person").unwrap();
    assert_snapshot!(
        plan,
        @r#"
        Projection: TRY_CAST(sum(person.age) AS Float32)
          Aggregate: groupBy=[[]], aggr=[[sum(person.age)]]
            TableScan: person
        "#
    );
}

#[test]
fn cast_to_invalid_decimal_type_precision_0() {
    // precision == 0
    let sql = "SELECT CAST(10 AS DECIMAL(0))";
    let err = logical_plan(sql).expect_err("query should have failed");

    assert_snapshot!(
        err.strip_backtrace(),
        @r"Error during planning: Decimal(precision = 0, scale = 0) should satisfy `0 < precision <= 76`, and `scale <= precision`."
    );
}

#[test]
fn cast_to_invalid_decimal_type_precision_gt_38() {
    // precision > 38
    let sql = "SELECT CAST(10 AS DECIMAL(39))";
    let plan = logical_plan(sql).unwrap();
    assert_snapshot!(
        plan,
        @r"
    Projection: CAST(Int64(10) AS Decimal256(39, 0))
      EmptyRelation: rows=1
    "
    );
}

#[test]
fn cast_to_invalid_decimal_type_precision_gt_76() {
    // precision > 76
    let sql = "SELECT CAST(10 AS DECIMAL(79))";
    let err = logical_plan(sql).expect_err("query should have failed");

    assert_snapshot!(
        err.strip_backtrace(),
        @r"Error during planning: Decimal(precision = 79, scale = 0) should satisfy `0 < precision <= 76`, and `scale <= precision`."
    );
}

#[test]
fn cast_to_invalid_decimal_type_precision_lt_scale() {
    // precision < scale
    let sql = "SELECT CAST(10 AS DECIMAL(5, 10))";
    let err = logical_plan(sql).expect_err("query should have failed");

    assert_snapshot!(
        err.strip_backtrace(),
        @r"Error during planning: Decimal(precision = 5, scale = 10) should satisfy `0 < precision <= 76`, and `scale <= precision`."
    );
}

#[test]
fn plan_create_table_with_pk() {
    let sql = "create table person (id int, name string, primary key(id))";
    let plan = logical_plan(sql).unwrap();
    assert_snapshot!(
        plan,
        @r#"
    CreateMemoryTable: Bare { table: "person" } constraints=[PrimaryKey([0])]
      EmptyRelation: rows=0
    "#
    );

    let sql = "create table person (id int primary key, name string)";
    let plan = logical_plan(sql).unwrap();
    assert_snapshot!(
        plan,
        @r#"
    CreateMemoryTable: Bare { table: "person" } constraints=[PrimaryKey([0])]
      EmptyRelation: rows=0
    "#
    );

    let sql =
        "create table person (id int, name string unique not null, primary key(id))";
    let plan = logical_plan(sql).unwrap();
    assert_snapshot!(
        plan,
        @r#"
    CreateMemoryTable: Bare { table: "person" } constraints=[PrimaryKey([0]), Unique([1])]
      EmptyRelation: rows=0
    "#
    );

    let sql = "create table person (id int, name varchar,  primary key(name,  id));";
    let plan = logical_plan(sql).unwrap();
    assert_snapshot!(
        plan,
        @r#"
    CreateMemoryTable: Bare { table: "person" } constraints=[PrimaryKey([1, 0])]
      EmptyRelation: rows=0
    "#
    );
}

#[test]
fn plan_create_table_with_multi_pk() {
    let sql = "create table person (id int, name string primary key, primary key(id))";
    let plan = logical_plan(sql).unwrap();
    assert_snapshot!(
        plan,
        @r#"
    CreateMemoryTable: Bare { table: "person" } constraints=[PrimaryKey([0]), PrimaryKey([1])]
      EmptyRelation: rows=0
    "#
    );
}

#[test]
fn plan_create_table_with_unique() {
    let sql = "create table person (id int unique, name string)";
    let plan = logical_plan(sql).unwrap();
    assert_snapshot!(
        plan,
        @r#"
    CreateMemoryTable: Bare { table: "person" } constraints=[Unique([0])]
      EmptyRelation: rows=0
    "#
    );
}

#[test]
fn plan_create_table_no_pk() {
    let sql = "create table person (id int, name string)";
    let plan = logical_plan(sql).unwrap();
    assert_snapshot!(
        plan,
        @r#"
    CreateMemoryTable: Bare { table: "person" }
      EmptyRelation: rows=0
    "#
    );
}

#[test]
fn plan_create_table_check_constraint() {
    let sql = "create table person (id int, name string, unique(id))";
    let plan = logical_plan(sql).unwrap();
    assert_snapshot!(
        plan,
        @r#"
    CreateMemoryTable: Bare { table: "person" } constraints=[Unique([0])]
      EmptyRelation: rows=0
    "#
    );
}

#[test]
fn plan_start_transaction() {
    let sql = "start transaction";
    let plan = logical_plan(sql).unwrap();
    assert_snapshot!(
        plan,
        @r#"
        TransactionStart: ReadWrite Serializable
        "#
    );
}

#[test]
fn plan_start_transaction_isolation() {
    let sql = "start transaction isolation level read committed";
    let plan = logical_plan(sql).unwrap();
    assert_snapshot!(
        plan,
        @r#"
        TransactionStart: ReadWrite ReadCommitted
        "#
    );
}

#[test]
fn plan_start_transaction_read_only() {
    let sql = "start transaction read only";
    let plan = logical_plan(sql).unwrap();
    assert_snapshot!(
        plan,
        @r#"
        TransactionStart: ReadOnly Serializable
        "#
    );
}

#[test]
fn plan_start_transaction_fully_qualified() {
    let sql = "start transaction isolation level read committed read only";
    let plan = logical_plan(sql).unwrap();
    assert_snapshot!(
        plan,
        @r#"
        TransactionStart: ReadOnly ReadCommitted
        "#
    );
}

#[test]
fn plan_start_transaction_overly_qualified() {
    let sql = r#"start transaction
isolation level read committed
read only
isolation level repeatable read
"#;
    let plan = logical_plan(sql).unwrap();
    assert_snapshot!(
        plan,
        @r#"
        TransactionStart: ReadOnly RepeatableRead
        "#
    );
}

#[test]
fn plan_commit_transaction() {
    let sql = "commit transaction";
    let plan = logical_plan(sql).unwrap();
    assert_snapshot!(
        plan,
        @r#"
        TransactionEnd: Commit chain:=false
        "#
    );
}

#[test]
fn plan_commit_transaction_chained() {
    let sql = "commit transaction and chain";
    let plan = logical_plan(sql).unwrap();
    assert_snapshot!(
        plan,
        @r#"
        TransactionEnd: Commit chain:=true
        "#
    );
}

#[test]
fn plan_rollback_transaction() {
    let sql = "rollback transaction";
    let plan = logical_plan(sql).unwrap();
    assert_snapshot!(
        plan,
        @r#"
        TransactionEnd: Rollback chain:=false
        "#
    );
}

#[test]
fn plan_rollback_transaction_chained() {
    let sql = "rollback transaction and chain";
    let plan = logical_plan(sql).unwrap();
    assert_snapshot!(
        plan,
        @r#"
        TransactionEnd: Rollback chain:=true
        "#
    );
}

#[test]
fn plan_copy_to() {
    let sql = "COPY test_decimal to 'output.csv' STORED AS CSV";
    let plan = logical_plan(sql).unwrap();
    assert_snapshot!(
        plan,
        @r#"
        CopyTo: format=csv output_url=output.csv options: ()
          TableScan: test_decimal
        "#
    );
}

#[test]
fn plan_explain_copy_to() {
    let sql = "EXPLAIN COPY test_decimal to 'output.csv'";
    let plan = logical_plan(sql).unwrap();
    assert_snapshot!(
        plan,
        @r#"
        Explain
          CopyTo: format=csv output_url=output.csv options: ()
            TableScan: test_decimal
        "#
    );
}

#[test]
fn plan_explain_copy_to_format() {
    let sql = "EXPLAIN COPY test_decimal to 'output.tbl' STORED AS CSV";
    let plan = logical_plan(sql).unwrap();
    assert_snapshot!(
        plan,
        @r#"
        Explain
          CopyTo: format=csv output_url=output.tbl options: ()
            TableScan: test_decimal
        "#
    );
}

#[test]
fn plan_insert() {
    let sql =
        "insert into person (id, first_name, last_name) values (1, 'Alan', 'Turing')";
    let plan = logical_plan(sql).unwrap();
    assert_snapshot!(
        plan,
        @r#"
        Dml: op=[Insert Into] table=[person]
          Projection: column1 AS id, column2 AS first_name, column3 AS last_name, CAST(NULL AS Int32) AS age, CAST(NULL AS Utf8) AS state, CAST(NULL AS Float64) AS salary, CAST(NULL AS Timestamp(Nanosecond, None)) AS birth_date, CAST(NULL AS Int32) AS 😀
            Values: (CAST(Int64(1) AS UInt32), Utf8("Alan"), Utf8("Turing"))
        "#
    );
}

#[test]
fn plan_insert_no_target_columns() {
    let sql = "INSERT INTO test_decimal VALUES (1, 2), (3, 4)";
    let plan = logical_plan(sql).unwrap();
    assert_snapshot!(
        plan,
        @r#"
        Dml: op=[Insert Into] table=[test_decimal]
          Projection: column1 AS id, column2 AS price
            Values: (CAST(Int64(1) AS Int32), CAST(Int64(2) AS Decimal128(10, 2))), (CAST(Int64(3) AS Int32), CAST(Int64(4) AS Decimal128(10, 2)))
        "#
    );
}

#[rstest]
#[case::duplicate_columns(
    "INSERT INTO test_decimal (id, price, price) VALUES (1, 2, 3), (4, 5, 6)",
    "Schema error: Schema contains duplicate unqualified field name price"
)]
#[case::non_existing_column(
    "INSERT INTO test_decimal (nonexistent, price) VALUES (1, 2), (4, 5)",
    "Schema error: No field named nonexistent. \
    Valid fields are id, price."
)]
#[case::target_column_count_mismatch(
    "INSERT INTO person (id, first_name, last_name) VALUES ($1, $2)",
    "Error during planning: Inconsistent data length across values list: got 2 values in row 0 but expected 3"
)]
#[case::source_column_count_mismatch(
    "INSERT INTO person VALUES ($1, $2)",
    "Error during planning: Inconsistent data length across values list: got 2 values in row 0 but expected 8"
)]
#[case::extra_placeholder(
    "INSERT INTO person (id, first_name, last_name) VALUES ($1, $2, $3, $4)",
    "Error during planning: Placeholder $4 refers to a non existent column"
)]
#[case::placeholder_type_unresolved(
    "INSERT INTO person (id, first_name, last_name) VALUES ($id, $first_name, $last_name)",
    "Error during planning: Can't parse placeholder: $id"
)]
#[test]
fn test_insert_schema_errors(#[case] sql: &str, #[case] error: &str) {
    let err = logical_plan(sql).unwrap_err();
    assert_eq!(err.strip_backtrace(), error)
}

#[test]
fn plan_update() {
    let sql = "update person set last_name='Kay' where id=1";
    let plan = logical_plan(sql).unwrap();
    assert_snapshot!(
        plan,
        @r#"
        Dml: op=[Update] table=[person]
          Projection: person.id AS id, person.first_name AS first_name, Utf8("Kay") AS last_name, person.age AS age, person.state AS state, person.salary AS salary, person.birth_date AS birth_date, person.😀 AS 😀
            Filter: person.id = Int64(1)
              TableScan: person
        "#
    );
}

#[rstest]
#[case::missing_assignment_target("UPDATE person SET doesnotexist = true")]
#[case::missing_assignment_expression("UPDATE person SET age = doesnotexist + 42")]
#[case::missing_selection_expression(
    "UPDATE person SET age = 42 WHERE doesnotexist = true"
)]
#[test]
fn update_column_does_not_exist(#[case] sql: &str) {
    let err = logical_plan(sql).expect_err("query should have failed");
    assert_field_not_found(err, "doesnotexist");
}

#[test]
fn plan_delete() {
    let sql = "delete from person where id=1";
    let plan = logical_plan(sql).unwrap();
    assert_snapshot!(
        plan,
        @r#"
        Dml: op=[Delete] table=[person]
          Filter: person.id = Int64(1)
            TableScan: person
        "#
    );
}

#[test]
fn plan_delete_quoted_identifier_case_sensitive() {
    let sql =
        "DELETE FROM \"SomeCatalog\".\"SomeSchema\".\"UPPERCASE_test\" WHERE \"Id\" = 1";
    let plan = logical_plan(sql).unwrap();
    assert_snapshot!(
        plan,
        @r#"
        Dml: op=[Delete] table=[SomeCatalog.SomeSchema.UPPERCASE_test]
          Filter: SomeCatalog.SomeSchema.UPPERCASE_test.Id = Int64(1)
            TableScan: SomeCatalog.SomeSchema.UPPERCASE_test
        "#
    );
}

#[test]
fn select_column_does_not_exist() {
    let sql = "SELECT doesnotexist FROM person";
    let err = logical_plan(sql).expect_err("query should have failed");
    assert_field_not_found(err, "doesnotexist");
}

#[test]
fn select_repeated_column() {
    let sql = "SELECT age, age FROM person";
    let err = logical_plan(sql).expect_err("query should have failed");

    assert_snapshot!(
        err.strip_backtrace(),
        @r#"
        Error during planning: Projections require unique expression names but the expression "person.age" at position 0 and "person.age" at position 1 have the same name. Consider aliasing ("AS") one of them.
        "#
    );
}

#[test]
fn select_scalar_func_with_literal_no_relation() {
    let plan = logical_plan("SELECT sqrt(9)").unwrap();
    assert_snapshot!(
        plan,
        @r"
    Projection: sqrt(Int64(9))
      EmptyRelation: rows=1
    "
    );
}

#[test]
fn select_simple_filter() {
    let sql = "SELECT id, first_name, last_name \
                   FROM person WHERE state = 'CO'";
    let plan = logical_plan(sql).unwrap();
    assert_snapshot!(
        plan,
        @r#"
        Projection: person.id, person.first_name, person.last_name
          Filter: person.state = Utf8("CO")
            TableScan: person
        "#
    );
}

#[test]
fn select_filter_column_does_not_exist() {
    let sql = "SELECT first_name FROM person WHERE doesnotexist = 'A'";
    let err = logical_plan(sql).expect_err("query should have failed");
    assert_field_not_found(err, "doesnotexist");
}

#[test]
fn select_filter_cannot_use_alias() {
    let sql = "SELECT first_name AS x FROM person WHERE x = 'A'";
    let err = logical_plan(sql).expect_err("query should have failed");
    assert_field_not_found(err, "x");
}

#[test]
fn select_neg_filter() {
    let sql = "SELECT id, first_name, last_name \
                   FROM person WHERE NOT state";
    let plan = logical_plan(sql).unwrap();
    assert_snapshot!(
        plan,
        @r#"
        Projection: person.id, person.first_name, person.last_name
          Filter: NOT person.state
            TableScan: person
        "#
    );
}

#[test]
fn select_compound_filter() {
    let sql = "SELECT id, first_name, last_name \
                   FROM person WHERE state = 'CO' AND age >= 21 AND age <= 65";
    let plan = logical_plan(sql).unwrap();
    assert_snapshot!(
        plan,
        @r#"
        Projection: person.id, person.first_name, person.last_name
          Filter: person.state = Utf8("CO") AND person.age >= Int64(21) AND person.age <= Int64(65)
            TableScan: person
        "#
    );
}

#[test]
fn test_timestamp_filter() {
    let sql = "SELECT state FROM person WHERE birth_date < CAST (158412331400600000 as timestamp)";
    let plan = logical_plan(sql).unwrap();
    assert_snapshot!(
        plan,
        @r#"
        Projection: person.state
          Filter: person.birth_date < CAST(CAST(Int64(158412331400600000) AS Timestamp(Second, None)) AS Timestamp(Nanosecond, None))
            TableScan: person
        "#
    );
}

#[test]
fn test_date_filter() {
    let sql = "SELECT state FROM person WHERE birth_date < CAST ('2020-01-01' as date)";
    let plan = logical_plan(sql).unwrap();
    assert_snapshot!(
        plan,
        @r#"
        Projection: person.state
          Filter: person.birth_date < CAST(Utf8("2020-01-01") AS Date32)
            TableScan: person
        "#
    );
}

#[test]
fn select_all_boolean_operators() {
    let sql = "SELECT age, first_name, last_name \
                   FROM person \
                   WHERE age = 21 \
                   AND age != 21 \
                   AND age > 21 \
                   AND age >= 21 \
                   AND age < 65 \
                   AND age <= 65";
    let plan = logical_plan(sql).unwrap();
    assert_snapshot!(
        plan,
        @r#"
        Projection: person.age, person.first_name, person.last_name
          Filter: person.age = Int64(21) AND person.age != Int64(21) AND person.age > Int64(21) AND person.age >= Int64(21) AND person.age < Int64(65) AND person.age <= Int64(65)
            TableScan: person
        "#
    );
}

#[test]
fn select_between() {
    let sql = "SELECT state FROM person WHERE age BETWEEN 21 AND 65";
    let plan = logical_plan(sql).unwrap();
    assert_snapshot!(
        plan,
        @r#"
        Projection: person.state
          Filter: person.age BETWEEN Int64(21) AND Int64(65)
            TableScan: person
        "#
    );
}

#[test]
fn select_between_negated() {
    let sql = "SELECT state FROM person WHERE age NOT BETWEEN 21 AND 65";
    let plan = logical_plan(sql).unwrap();
    assert_snapshot!(
        plan,
        @r#"
        Projection: person.state
          Filter: person.age NOT BETWEEN Int64(21) AND Int64(65)
            TableScan: person
        "#
    );
}

#[test]
fn select_nested() {
    let sql = "SELECT fn2, last_name
                   FROM (
                     SELECT fn1 as fn2, last_name, birth_date
                     FROM (
                       SELECT first_name AS fn1, last_name, birth_date, age
                       FROM person
                     ) AS a
                   ) AS b";
    let plan = logical_plan(sql).unwrap();
    assert_snapshot!(
        plan,
        @r#"
        Projection: b.fn2, b.last_name
          SubqueryAlias: b
            Projection: a.fn1 AS fn2, a.last_name, a.birth_date
              SubqueryAlias: a
                Projection: person.first_name AS fn1, person.last_name, person.birth_date, person.age
                  TableScan: person
        "#
    );
}

#[test]
fn select_nested_with_filters() {
    let sql = "SELECT fn1, age
                   FROM (
                     SELECT first_name AS fn1, age
                     FROM person
                     WHERE age > 20
                   ) AS a
                   WHERE fn1 = 'X' AND age < 30";
    let plan = logical_plan(sql).unwrap();
    assert_snapshot!(
        plan,
        @r#"
        Projection: a.fn1, a.age
          Filter: a.fn1 = Utf8("X") AND a.age < Int64(30)
            SubqueryAlias: a
              Projection: person.first_name AS fn1, person.age
                Filter: person.age > Int64(20)
                  TableScan: person
        "#
    );
}

#[test]
fn table_with_column_alias() {
    let sql = "SELECT a, b, c
                   FROM lineitem l (a, b, c)";
    let plan = logical_plan(sql).unwrap();
    assert_snapshot!(
        plan,
        @r#"
        Projection: l.a, l.b, l.c
          SubqueryAlias: l
            Projection: lineitem.l_item_id AS a, lineitem.l_description AS b, lineitem.price AS c
              TableScan: lineitem
        "#
    );
}

#[test]
fn table_with_column_alias_number_cols() {
    let sql = "SELECT a, b, c
                   FROM lineitem l (a, b)";
    let err = logical_plan(sql).expect_err("query should have failed");

    assert_snapshot!(
        err.strip_backtrace(),
        @r"Error during planning: Source table contains 3 columns but only 2 names given as column alias"
    );
}

#[test]
fn select_with_ambiguous_column() {
    let sql = "SELECT id FROM person a, person b";
    let err = logical_plan(sql).expect_err("query should have failed");

    assert_snapshot!(
        err.strip_backtrace(),
        @r"Schema error: Ambiguous reference to unqualified field id"
    );
}

#[test]
fn join_with_ambiguous_column() {
    // This is legal.
    let sql = "SELECT id FROM person a join person b using(id)";
    let plan = logical_plan(sql).unwrap();
    assert_snapshot!(
        plan,
        @r#"
        Projection: a.id
          Inner Join: Using a.id = b.id
            SubqueryAlias: a
              TableScan: person
            SubqueryAlias: b
              TableScan: person
        "#
    );
}

#[test]
fn natural_left_join() {
    let sql = "SELECT l_item_id FROM lineitem a NATURAL LEFT JOIN lineitem b";
    let plan = logical_plan(sql).unwrap();
    assert_snapshot!(
        plan,
        @r#"
        Projection: a.l_item_id
          Left Join: Using a.l_item_id = b.l_item_id, a.l_description = b.l_description, a.price = b.price
            SubqueryAlias: a
              TableScan: lineitem
            SubqueryAlias: b
              TableScan: lineitem
        "#
    );
}

#[test]
fn natural_right_join() {
    let sql = "SELECT l_item_id FROM lineitem a NATURAL RIGHT JOIN lineitem b";
    let plan = logical_plan(sql).unwrap();
    assert_snapshot!(
        plan,
        @r#"
        Projection: a.l_item_id
          Right Join: Using a.l_item_id = b.l_item_id, a.l_description = b.l_description, a.price = b.price
            SubqueryAlias: a
              TableScan: lineitem
            SubqueryAlias: b
              TableScan: lineitem
        "#
    );
}

#[test]
fn select_with_having() {
    let sql = "SELECT id, age
                   FROM person
                   HAVING age > 100 AND age < 200";
    let err = logical_plan(sql).expect_err("query should have failed");

    assert_snapshot!(
        err.strip_backtrace(),
        @r"Error during planning: HAVING clause references: person.age > Int64(100) AND person.age < Int64(200) must appear in the GROUP BY clause or be used in an aggregate function"
    );
}

#[test]
fn select_with_having_referencing_column_not_in_select() {
    let sql = "SELECT id, age
                   FROM person
                   HAVING first_name = 'M'";
    let err = logical_plan(sql).expect_err("query should have failed");

    assert_snapshot!(
        err.strip_backtrace(),
        @r#"
        Error during planning: HAVING clause references: person.first_name = Utf8("M") must appear in the GROUP BY clause or be used in an aggregate function
        "#
    );
}

#[test]
fn select_with_having_refers_to_invalid_column() {
    let sql = "SELECT id, MAX(age)
                   FROM person
                   GROUP BY id
                   HAVING first_name = 'M'";
    let err = logical_plan(sql).expect_err("query should have failed");

    assert_snapshot!(
        err.strip_backtrace(),
        @r#"
        Error during planning: Column in HAVING must be in GROUP BY or an aggregate function: While expanding wildcard, column "person.first_name" must appear in the GROUP BY clause or must be part of an aggregate function, currently only "person.id, max(person.age)" appears in the SELECT clause satisfies this requirement
        "#
    );
}

#[test]
fn select_with_having_referencing_column_nested_in_select_expression() {
    let sql = "SELECT id, age + 1
                   FROM person
                   HAVING age > 100";
    let err = logical_plan(sql).expect_err("query should have failed");

    assert_snapshot!(
        err.strip_backtrace(),
        @r#"
        Error during planning: HAVING clause references: person.age > Int64(100) must appear in the GROUP BY clause or be used in an aggregate function
        "#
    );
}

#[test]
fn select_with_having_with_aggregate_not_in_select() {
    let sql = "SELECT first_name
                   FROM person
                   HAVING MAX(age) > 100";
    let err = logical_plan(sql).expect_err("query should have failed");

    assert_snapshot!(
        err.strip_backtrace(),
        @r#"Error during planning: Column in SELECT must be in GROUP BY or an aggregate function: While expanding wildcard, column "person.first_name" must appear in the GROUP BY clause or must be part of an aggregate function, currently only "max(person.age)" appears in the SELECT clause satisfies this requirement"#
    );
}

#[test]
fn select_aggregate_with_having_that_reuses_aggregate() {
    let sql = "SELECT MAX(age)
                   FROM person
                   HAVING MAX(age) < 30";
    let plan = logical_plan(sql).unwrap();
    assert_snapshot!(
        plan,
        @r#"
        Projection: max(person.age)
          Filter: max(person.age) < Int64(30)
            Aggregate: groupBy=[[]], aggr=[[max(person.age)]]
              TableScan: person
        "#
    );
}

#[test]
fn select_aggregate_with_having_with_aggregate_not_in_select() {
    let sql = "SELECT max(age)
                   FROM person
                   HAVING max(first_name) > 'M'";
    let plan = logical_plan(sql).unwrap();
    assert_snapshot!(
        plan,
        @r#"
        Projection: max(person.age)
          Filter: max(person.first_name) > Utf8("M")
            Aggregate: groupBy=[[]], aggr=[[max(person.age), max(person.first_name)]]
              TableScan: person
        "#
    );
}

#[test]
fn select_aggregate_with_having_referencing_column_not_in_select() {
    let sql = "SELECT count(*)
                   FROM person
                   HAVING first_name = 'M'";
    let err = logical_plan(sql).expect_err("query should have failed");

    assert_snapshot!(
        err.strip_backtrace(),
        @r#"
        Error during planning: Column in HAVING must be in GROUP BY or an aggregate function: While expanding wildcard, column "person.first_name" must appear in the GROUP BY clause or must be part of an aggregate function, currently only "count(*)" appears in the SELECT clause satisfies this requirement
        "#
    );
}

#[test]
fn select_aggregate_aliased_with_having_referencing_aggregate_by_its_alias() {
    let sql = "SELECT MAX(age) as max_age
                   FROM person
                   HAVING max_age < 30";
    // FIXME: add test for having in execution
    let plan = logical_plan(sql).unwrap();
    assert_snapshot!(
        plan,
        @r#"
        Projection: max(person.age) AS max_age
          Filter: max(person.age) < Int64(30)
            Aggregate: groupBy=[[]], aggr=[[max(person.age)]]
              TableScan: person
        "#
    );
}

#[test]
fn select_aggregate_aliased_with_having_that_reuses_aggregate_but_not_by_its_alias() {
    let sql = "SELECT max(age) as max_age
                   FROM person
                   HAVING max(age) < 30";
    let plan = logical_plan(sql).unwrap();
    assert_snapshot!(
        plan,
        @r#"
        Projection: max(person.age) AS max_age
          Filter: max(person.age) < Int64(30)
            Aggregate: groupBy=[[]], aggr=[[max(person.age)]]
              TableScan: person
        "#
    );
}

#[test]
fn select_aggregate_with_group_by_with_having() {
    let sql = "SELECT first_name, MAX(age)
                   FROM person
                   GROUP BY first_name
                   HAVING first_name = 'M'";
    let plan = logical_plan(sql).unwrap();
    assert_snapshot!(
        plan,
        @r#"
        Projection: person.first_name, max(person.age)
          Filter: person.first_name = Utf8("M")
            Aggregate: groupBy=[[person.first_name]], aggr=[[max(person.age)]]
              TableScan: person
        "#
    );
}

#[test]
fn select_aggregate_with_group_by_with_having_and_where() {
    let sql = "SELECT first_name, max(age)
                   FROM person
                   WHERE id > 5
                   GROUP BY first_name
                   HAVING MAX(age) < 100";
    let plan = logical_plan(sql).unwrap();
    assert_snapshot!(
        plan,
        @r#"
        Projection: person.first_name, max(person.age)
          Filter: max(person.age) < Int64(100)
            Aggregate: groupBy=[[person.first_name]], aggr=[[max(person.age)]]
              Filter: person.id > Int64(5)
                TableScan: person
        "#
    );
}

#[test]
fn select_aggregate_with_group_by_with_having_and_where_filtering_on_aggregate_column() {
    let sql = "SELECT first_name, MAX(age)
                   FROM person
                   WHERE id > 5 AND age > 18
                   GROUP BY first_name
                   HAVING MAX(age) < 100";
    let plan = logical_plan(sql).unwrap();
    assert_snapshot!(
        plan,
        @r#"
        Projection: person.first_name, max(person.age)
          Filter: max(person.age) < Int64(100)
            Aggregate: groupBy=[[person.first_name]], aggr=[[max(person.age)]]
              Filter: person.id > Int64(5) AND person.age > Int64(18)
                TableScan: person
        "#
    );
}

#[test]
fn select_aggregate_with_group_by_with_having_using_column_by_alias() {
    let sql = "SELECT first_name AS fn, MAX(age)
                   FROM person
                   GROUP BY first_name
                   HAVING MAX(age) > 2 AND fn = 'M'";
    let plan = logical_plan(sql).unwrap();
    assert_snapshot!(
        plan,
        @r#"
        Projection: person.first_name AS fn, max(person.age)
          Filter: max(person.age) > Int64(2) AND person.first_name = Utf8("M")
            Aggregate: groupBy=[[person.first_name]], aggr=[[max(person.age)]]
              TableScan: person
        "#
    );
}

#[test]
fn select_aggregate_with_group_by_with_having_using_columns_with_and_without_their_aliases(
) {
    let sql = "SELECT first_name AS fn, MAX(age) AS max_age
                   FROM person
                   GROUP BY first_name
                   HAVING MAX(age) > 2 AND max_age < 5 AND first_name = 'M' AND fn = 'N'";
    let plan = logical_plan(sql).unwrap();
    assert_snapshot!(
        plan,
        @r#"
        Projection: person.first_name AS fn, max(person.age) AS max_age
          Filter: max(person.age) > Int64(2) AND max(person.age) < Int64(5) AND person.first_name = Utf8("M") AND person.first_name = Utf8("N")
            Aggregate: groupBy=[[person.first_name]], aggr=[[max(person.age)]]
              TableScan: person
        "#
    );
}

#[test]
fn select_aggregate_with_group_by_with_having_that_reuses_aggregate() {
    let sql = "SELECT first_name, MAX(age)
                   FROM person
                   GROUP BY first_name
                   HAVING MAX(age) > 100";
    let plan = logical_plan(sql).unwrap();
    assert_snapshot!(
        plan,
        @r#"
        Projection: person.first_name, max(person.age)
          Filter: max(person.age) > Int64(100)
            Aggregate: groupBy=[[person.first_name]], aggr=[[max(person.age)]]
              TableScan: person
        "#
    );
}

#[test]
fn select_aggregate_with_group_by_with_having_referencing_column_not_in_group_by() {
    let sql = "SELECT first_name, MAX(age)
                   FROM person
                   GROUP BY first_name
                   HAVING MAX(age) > 10 AND last_name = 'M'";
    let err = logical_plan(sql).expect_err("query should have failed");

    assert_snapshot!(
        err.strip_backtrace(),
        @r#"
        Error during planning: Column in HAVING must be in GROUP BY or an aggregate function: While expanding wildcard, column "person.last_name" must appear in the GROUP BY clause or must be part of an aggregate function, currently only "person.first_name, max(person.age)" appears in the SELECT clause satisfies this requirement
        "#
    );
}

#[test]
fn select_aggregate_with_group_by_with_having_that_reuses_aggregate_multiple_times() {
    let sql = "SELECT first_name, MAX(age)
                   FROM person
                   GROUP BY first_name
                   HAVING MAX(age) > 100 AND MAX(age) < 200";
    let plan = logical_plan(sql).unwrap();
    assert_snapshot!(
        plan,
        @r#"
        Projection: person.first_name, max(person.age)
          Filter: max(person.age) > Int64(100) AND max(person.age) < Int64(200)
            Aggregate: groupBy=[[person.first_name]], aggr=[[max(person.age)]]
              TableScan: person
        "#
    );
}

#[test]
fn select_aggregate_with_group_by_with_having_using_aggregate_not_in_select() {
    let sql = "SELECT first_name, MAX(age)
                   FROM person
                   GROUP BY first_name
                   HAVING MAX(age) > 100 AND MIN(id) < 50";
    let plan = logical_plan(sql).unwrap();
    assert_snapshot!(
        plan,
        @r#"
        Projection: person.first_name, max(person.age)
          Filter: max(person.age) > Int64(100) AND min(person.id) < Int64(50)
            Aggregate: groupBy=[[person.first_name]], aggr=[[max(person.age), min(person.id)]]
              TableScan: person
        "#
    );
}

#[test]
fn select_aggregate_aliased_with_group_by_with_having_referencing_aggregate_by_its_alias()
{
    let sql = "SELECT first_name, MAX(age) AS max_age
                   FROM person
                   GROUP BY first_name
                   HAVING max_age > 100";
    let plan = logical_plan(sql).unwrap();
    assert_snapshot!(
        plan,
        @r#"
        Projection: person.first_name, max(person.age) AS max_age
          Filter: max(person.age) > Int64(100)
            Aggregate: groupBy=[[person.first_name]], aggr=[[max(person.age)]]
              TableScan: person
        "#
    );
}

#[test]
fn select_aggregate_compound_aliased_with_group_by_with_having_referencing_compound_aggregate_by_its_alias(
) {
    let sql = "SELECT first_name, MAX(age) + 1 AS max_age_plus_one
                   FROM person
                   GROUP BY first_name
                   HAVING max_age_plus_one > 100";
    let plan = logical_plan(sql).unwrap();
    assert_snapshot!(
        plan,
        @r#"
        Projection: person.first_name, max(person.age) + Int64(1) AS max_age_plus_one
          Filter: max(person.age) + Int64(1) > Int64(100)
            Aggregate: groupBy=[[person.first_name]], aggr=[[max(person.age)]]
              TableScan: person
        "#
    );
}

#[test]
fn select_aggregate_with_group_by_with_having_using_derived_column_aggregate_not_in_select(
) {
    let sql = "SELECT first_name, MAX(age)
                   FROM person
                   GROUP BY first_name
                   HAVING MAX(age) > 100 AND MIN(id - 2) < 50";
    let plan = logical_plan(sql).unwrap();
    assert_snapshot!(
        plan,
        @r#"
        Projection: person.first_name, max(person.age)
          Filter: max(person.age) > Int64(100) AND min(person.id - Int64(2)) < Int64(50)
            Aggregate: groupBy=[[person.first_name]], aggr=[[max(person.age), min(person.id - Int64(2))]]
              TableScan: person
        "#
    );
}

#[test]
fn select_aggregate_with_group_by_with_having_using_count_star_not_in_select() {
    let sql = "SELECT first_name, MAX(age)
                   FROM person
                   GROUP BY first_name
                   HAVING MAX(age) > 100 AND count(*) < 50";
    let plan = logical_plan(sql).unwrap();
    assert_snapshot!(
        plan,
        @r#"
        Projection: person.first_name, max(person.age)
          Filter: max(person.age) > Int64(100) AND count(*) < Int64(50)
            Aggregate: groupBy=[[person.first_name]], aggr=[[max(person.age), count(*)]]
              TableScan: person
        "#
    );
}

#[test]
fn select_binary_expr() {
    let sql = "SELECT age + salary from person";
    let plan = logical_plan(sql).unwrap();
    assert_snapshot!(
        plan,
        @r#"
        Projection: person.age + person.salary
          TableScan: person
        "#
    );
}

#[test]
fn select_binary_expr_nested() {
    let sql = "SELECT (age + salary)/2 from person";
    let plan = logical_plan(sql).unwrap();
    assert_snapshot!(
        plan,
        @r#"
        Projection: (person.age + person.salary) / Int64(2)
          TableScan: person
        "#
    );
}

#[test]
fn select_simple_aggregate() {
    let plan = logical_plan("SELECT MIN(age) FROM person").unwrap();
    assert_snapshot!(
        plan,
        @r#"
        Projection: min(person.age)
          Aggregate: groupBy=[[]], aggr=[[min(person.age)]]
            TableScan: person
        "#
    );
}

#[test]
fn test_sum_aggregate() {
    let plan = logical_plan("SELECT sum(age) from person").unwrap();
    assert_snapshot!(
        plan,
        @r#"
        Projection: sum(person.age)
          Aggregate: groupBy=[[]], aggr=[[sum(person.age)]]
            TableScan: person
        "#
    );
}

#[test]
fn select_simple_aggregate_column_does_not_exist() {
    let sql = "SELECT MIN(doesnotexist) FROM person";
    let err = logical_plan(sql).expect_err("query should have failed");
    assert_field_not_found(err, "doesnotexist");
}

#[test]
fn select_simple_aggregate_repeated_aggregate() {
    let sql = "SELECT MIN(age), MIN(age) FROM person";
    let err = logical_plan(sql).expect_err("query should have failed");

    assert_snapshot!(
        err.strip_backtrace(),
        @r#"
        Error during planning: Projections require unique expression names but the expression "min(person.age)" at position 0 and "min(person.age)" at position 1 have the same name. Consider aliasing ("AS") one of them.
        "#
    );
}

#[test]
fn select_simple_aggregate_repeated_aggregate_with_single_alias() {
    let plan = logical_plan("SELECT MIN(age), MIN(age) AS a FROM person").unwrap();
    assert_snapshot!(
        plan,
        @r#"
        Projection: min(person.age), min(person.age) AS a
          Aggregate: groupBy=[[]], aggr=[[min(person.age)]]
            TableScan: person
        "#
    );
}

#[test]
fn select_simple_aggregate_repeated_aggregate_with_unique_aliases() {
    let plan = logical_plan("SELECT MIN(age) AS a, MIN(age) AS b FROM person").unwrap();
    assert_snapshot!(
        plan,
        @r#"
        Projection: min(person.age) AS a, min(person.age) AS b
          Aggregate: groupBy=[[]], aggr=[[min(person.age)]]
            TableScan: person
        "#
    );
}

#[test]
fn select_from_typed_string_values() {
    let plan = logical_plan(
        "SELECT col1, col2 FROM (VALUES (TIMESTAMP '2021-06-10 17:01:00Z', DATE '2004-04-09')) as t (col1, col2)",
    ).unwrap();
    assert_snapshot!(
        plan,
        @r#"
        Projection: t.col1, t.col2
          SubqueryAlias: t
            Projection: column1 AS col1, column2 AS col2
              Values: (CAST(Utf8("2021-06-10 17:01:00Z") AS Timestamp(Nanosecond, None)), CAST(Utf8("2004-04-09") AS Date32))
        "#
    );
}

#[test]
fn select_simple_aggregate_repeated_aggregate_with_repeated_aliases() {
    let sql = "SELECT MIN(age) AS a, MIN(age) AS a FROM person";
    let err = logical_plan(sql).expect_err("query should have failed");

    assert_snapshot!(
        err.strip_backtrace(),
        @r#"
        Error during planning: Projections require unique expression names but the expression "min(person.age) AS a" at position 0 and "min(person.age) AS a" at position 1 have the same name. Consider aliasing ("AS") one of them.
        "#
    );
}

#[test]
fn select_simple_aggregate_with_groupby() {
    let plan =
        logical_plan("SELECT state, MIN(age), MAX(age) FROM person GROUP BY state")
            .unwrap();
    assert_snapshot!(
        plan,
        @r#"
        Projection: person.state, min(person.age), max(person.age)
          Aggregate: groupBy=[[person.state]], aggr=[[min(person.age), max(person.age)]]
            TableScan: person
        "#
    );
}

#[test]
fn select_simple_aggregate_with_groupby_with_aliases() {
    let plan =
        logical_plan("SELECT state AS a, MIN(age) AS b FROM person GROUP BY state")
            .unwrap();
    assert_snapshot!(
        plan,
        @r#"
        Projection: person.state AS a, min(person.age) AS b
          Aggregate: groupBy=[[person.state]], aggr=[[min(person.age)]]
            TableScan: person
        "#
    );
}

#[test]
fn select_simple_aggregate_with_groupby_with_aliases_repeated() {
    let sql = "SELECT state AS a, MIN(age) AS a FROM person GROUP BY state";
    let err = logical_plan(sql).expect_err("query should have failed");

    assert_snapshot!(
        err.strip_backtrace(),
        @r#"
        Error during planning: Projections require unique expression names but the expression "person.state AS a" at position 0 and "min(person.age) AS a" at position 1 have the same name. Consider aliasing ("AS") one of them.
        "#
    );
}

#[test]
fn select_simple_aggregate_with_groupby_column_unselected() {
    let plan =
        logical_plan("SELECT MIN(age), MAX(age) FROM person GROUP BY state").unwrap();
    assert_snapshot!(
        plan,
        @r#"
        Projection: min(person.age), max(person.age)
          Aggregate: groupBy=[[person.state]], aggr=[[min(person.age), max(person.age)]]
            TableScan: person
        "#
    );
}

#[test]
fn select_simple_aggregate_with_groupby_and_column_in_group_by_does_not_exist() {
    let sql = "SELECT sum(age) FROM person GROUP BY doesnotexist";
    let err = logical_plan(sql).expect_err("query should have failed");

    assert_snapshot!(
        err.strip_backtrace(),
        @r#"
        Schema error: No field named doesnotexist. Valid fields are "sum(person.age)", person.id, person.first_name, person.last_name, person.age, person.state, person.salary, person.birth_date, person."😀".
        "#
    );
}

#[test]
fn select_simple_aggregate_with_groupby_and_column_in_aggregate_does_not_exist() {
    let sql = "SELECT sum(doesnotexist) FROM person GROUP BY first_name";
    let err = logical_plan(sql).expect_err("query should have failed");
    assert_field_not_found(err, "doesnotexist");
}

#[test]
fn select_interval_out_of_range() {
    let sql = "SELECT INTERVAL '100000000000000000 day'";
    let err = logical_plan(sql).expect_err("query should have failed");

    assert_snapshot!(
        err.strip_backtrace(),
        @r#"
        Arrow error: Invalid argument error: Unable to represent 100000000000000000 days in a signed 32-bit integer
        "#
    );
}

#[test]
fn select_simple_aggregate_with_groupby_and_column_is_in_aggregate_and_groupby() {
    let plan =
        logical_plan("SELECT MAX(first_name) FROM person GROUP BY first_name").unwrap();
    assert_snapshot!(
        plan,
        @r#"
        Projection: max(person.first_name)
          Aggregate: groupBy=[[person.first_name]], aggr=[[max(person.first_name)]]
            TableScan: person
        "#
    );
}

#[test]
fn select_simple_aggregate_with_groupby_can_use_positions() {
    let plan = logical_plan("SELECT state, age AS b, count(1) FROM person GROUP BY 1, 2")
        .unwrap();
    assert_snapshot!(
        plan,
        @r#"
        Projection: person.state, person.age AS b, count(Int64(1))
          Aggregate: groupBy=[[person.state, person.age]], aggr=[[count(Int64(1))]]
            TableScan: person
        "#
    );
    let plan = logical_plan("SELECT state, age AS b, count(1) FROM person GROUP BY 2, 1")
        .unwrap();
    assert_snapshot!(
        plan,
        @r#"
        Projection: person.state, person.age AS b, count(Int64(1))
          Aggregate: groupBy=[[person.age, person.state]], aggr=[[count(Int64(1))]]
            TableScan: person
        "#
    );
}

#[test]
fn select_simple_aggregate_with_groupby_position_out_of_range() {
    let sql = "SELECT state, MIN(age) FROM person GROUP BY 0";
    let err = logical_plan(sql).expect_err("query should have failed");

    assert_snapshot!(
        err.strip_backtrace(),
        @r#"
        Error during planning: Cannot find column with position 0 in SELECT clause. Valid columns: 1 to 2
        "#
    );

    let sql2 = "SELECT state, MIN(age) FROM person GROUP BY 5";
    let err2 = logical_plan(sql2).expect_err("query should have failed");

    assert_snapshot!(
        err2.strip_backtrace(),
        @r#"
        Error during planning: Cannot find column with position 5 in SELECT clause. Valid columns: 1 to 2
        "#
    );
}

#[test]
fn select_simple_aggregate_with_groupby_can_use_alias() {
    let plan =
        logical_plan("SELECT state AS a, MIN(age) AS b FROM person GROUP BY a").unwrap();
    assert_snapshot!(
        plan,
        @r#"
        Projection: person.state AS a, min(person.age) AS b
          Aggregate: groupBy=[[person.state]], aggr=[[min(person.age)]]
            TableScan: person
        "#
    );
}

#[test]
fn select_simple_aggregate_with_groupby_aggregate_repeated() {
    let sql = "SELECT state, MIN(age), MIN(age) FROM person GROUP BY state";
    let err = logical_plan(sql).expect_err("query should have failed");

    assert_snapshot!(
        err.strip_backtrace(),
        @r#"
        Error during planning: Projections require unique expression names but the expression "min(person.age)" at position 1 and "min(person.age)" at position 2 have the same name. Consider aliasing ("AS") one of them.
        "#
    );
}

#[test]
fn select_simple_aggregate_with_groupby_aggregate_repeated_and_one_has_alias() {
    let plan =
        logical_plan("SELECT state, MIN(age), MIN(age) AS ma FROM person GROUP BY state")
            .unwrap();
    assert_snapshot!(
        plan,
        @r#"
        Projection: person.state, min(person.age), min(person.age) AS ma
          Aggregate: groupBy=[[person.state]], aggr=[[min(person.age)]]
            TableScan: person
        "#
    );
}

#[test]
fn select_simple_aggregate_with_groupby_non_column_expression_unselected() {
    let plan =
        logical_plan("SELECT MIN(first_name) FROM person GROUP BY age + 1").unwrap();
    assert_snapshot!(
        plan,
        @r#"
        Projection: min(person.first_name)
          Aggregate: groupBy=[[person.age + Int64(1)]], aggr=[[min(person.first_name)]]
            TableScan: person
        "#
    );
}

#[test]
fn select_simple_aggregate_with_groupby_non_column_expression_selected_and_resolvable() {
    let plan =
        logical_plan("SELECT age + 1, MIN(first_name) FROM person GROUP BY age + 1")
            .unwrap();
    assert_snapshot!(
        plan,
        @r#"
        Projection: person.age + Int64(1), min(person.first_name)
          Aggregate: groupBy=[[person.age + Int64(1)]], aggr=[[min(person.first_name)]]
            TableScan: person
        "#
    );
    let plan =
        logical_plan("SELECT MIN(first_name), age + 1 FROM person GROUP BY age + 1")
            .unwrap();
    assert_snapshot!(
        plan,
        @r#"
        Projection: min(person.first_name), person.age + Int64(1)
          Aggregate: groupBy=[[person.age + Int64(1)]], aggr=[[min(person.first_name)]]
            TableScan: person
        "#
    );
}

#[test]
fn select_simple_aggregate_with_groupby_non_column_expression_nested_and_resolvable() {
    let plan = logical_plan(
        "SELECT ((age + 1) / 2) * (age + 1), MIN(first_name) FROM person GROUP BY age + 1"
    ).unwrap();
    assert_snapshot!(
        plan,
        @r#"
        Projection: person.age + Int64(1) / Int64(2) * person.age + Int64(1), min(person.first_name)
          Aggregate: groupBy=[[person.age + Int64(1)]], aggr=[[min(person.first_name)]]
            TableScan: person
        "#
    );
}

#[test]
fn select_simple_aggregate_with_groupby_non_column_expression_nested_and_not_resolvable()
{
    // The query should fail, because age + 9 is not in the group by.
    let sql = "SELECT ((age + 1) / 2) * (age + 9), MIN(first_name) FROM person GROUP BY age + 1";
    let err = logical_plan(sql).expect_err("query should have failed");

    assert_snapshot!(
        err.strip_backtrace(),
        @r#"
        Error during planning: Column in SELECT must be in GROUP BY or an aggregate function: While expanding wildcard, column "person.age" must appear in the GROUP BY clause or must be part of an aggregate function, currently only "person.age + Int64(1), min(person.first_name)" appears in the SELECT clause satisfies this requirement
        "#
    );
}

#[test]
fn select_simple_aggregate_with_groupby_non_column_expression_and_its_column_selected() {
    let sql = "SELECT age, MIN(first_name) FROM person GROUP BY age + 1";
    let err = logical_plan(sql).expect_err("query should have failed");

    assert_snapshot!(
        err.strip_backtrace(),
        @r#"
        Error during planning: Column in SELECT must be in GROUP BY or an aggregate function: While expanding wildcard, column "person.age" must appear in the GROUP BY clause or must be part of an aggregate function, currently only "person.age + Int64(1), min(person.first_name)" appears in the SELECT clause satisfies this requirement
        "#
    );
}

#[test]
fn select_simple_aggregate_nested_in_binary_expr_with_groupby() {
    let plan =
        logical_plan("SELECT state, MIN(age) < 10 FROM person GROUP BY state").unwrap();
    assert_snapshot!(
        plan,
        @r#"
        Projection: person.state, min(person.age) < Int64(10)
          Aggregate: groupBy=[[person.state]], aggr=[[min(person.age)]]
            TableScan: person
        "#
    );
}

#[test]
fn select_simple_aggregate_and_nested_groupby_column() {
    let plan =
        logical_plan("SELECT MAX(first_name), age + 1 FROM person GROUP BY age").unwrap();
    assert_snapshot!(
        plan,
        @r#"
        Projection: max(person.first_name), person.age + Int64(1)
          Aggregate: groupBy=[[person.age]], aggr=[[max(person.first_name)]]
            TableScan: person
        "#
    );
}

#[test]
fn select_aggregate_compounded_with_groupby_column() {
    let plan = logical_plan("SELECT age + MIN(salary) FROM person GROUP BY age").unwrap();
    assert_snapshot!(
        plan,
        @r#"
        Projection: person.age + min(person.salary)
          Aggregate: groupBy=[[person.age]], aggr=[[min(person.salary)]]
            TableScan: person
        "#
    );
}

#[test]
fn select_aggregate_with_non_column_inner_expression_with_groupby() {
    let plan =
        logical_plan("SELECT state, MIN(age + 1) FROM person GROUP BY state").unwrap();
    assert_snapshot!(
        plan,
        @r#"
        Projection: person.state, min(person.age + Int64(1))
          Aggregate: groupBy=[[person.state]], aggr=[[min(person.age + Int64(1))]]
            TableScan: person
        "#
    );
}

#[test]
fn select_count_one() {
    let sql = "SELECT count(1) FROM person";
    let plan = logical_plan(sql).unwrap();
    assert_snapshot!(
        plan,
        @r#"
Projection: count(Int64(1))
  Aggregate: groupBy=[[]], aggr=[[count(Int64(1))]]
    TableScan: person
"#
    );
}

#[test]
fn select_count_column() {
    let sql = "SELECT count(id) FROM person";
    let plan = logical_plan(sql).unwrap();
    assert_snapshot!(
        plan,
        @r#"
Projection: count(person.id)
  Aggregate: groupBy=[[]], aggr=[[count(person.id)]]
    TableScan: person
"#
    );
}

#[test]
fn select_approx_median() {
    let sql = "SELECT approx_median(age) FROM person";
    let plan = logical_plan(sql).unwrap();
    assert_snapshot!(
        plan,
        @r#"
Projection: approx_median(person.age)
  Aggregate: groupBy=[[]], aggr=[[approx_median(person.age)]]
    TableScan: person
"#
    );
}

#[test]
fn select_scalar_func() {
    let sql = "SELECT sqrt(age) FROM person";
    let plan = logical_plan(sql).unwrap();
    assert_snapshot!(
        plan,
        @r#"
Projection: sqrt(person.age)
  TableScan: person
"#
    );
}

#[test]
fn select_aliased_scalar_func() {
    let sql = "SELECT sqrt(person.age) AS square_people FROM person";
    let plan = logical_plan(sql).unwrap();
    assert_snapshot!(
        plan,
        @r#"
Projection: sqrt(person.age) AS square_people
  TableScan: person
"#
    );
}

#[test]
fn select_where_nullif_division() {
    let sql = "SELECT c3/(c4+c5) \
                   FROM aggregate_test_100 WHERE c3/nullif(c4+c5, 0) > 0.1";
    let plan = logical_plan(sql).unwrap();
    assert_snapshot!(
        plan,
        @r#"
Projection: aggregate_test_100.c3 / (aggregate_test_100.c4 + aggregate_test_100.c5)
  Filter: aggregate_test_100.c3 / nullif(aggregate_test_100.c4 + aggregate_test_100.c5, Int64(0)) > Float64(0.1)
    TableScan: aggregate_test_100
"#
    );
}

#[test]
fn select_where_with_negative_operator() {
    let sql = "SELECT c3 FROM aggregate_test_100 WHERE c3 > -0.1 AND -c4 > 0";
    let plan = logical_plan(sql).unwrap();
    assert_snapshot!(
        plan,
        @r#"
Projection: aggregate_test_100.c3
  Filter: aggregate_test_100.c3 > Float64(-0.1) AND (- aggregate_test_100.c4) > Int64(0)
    TableScan: aggregate_test_100
"#
    );
}

#[test]
fn select_where_with_positive_operator() {
    let sql = "SELECT c3 FROM aggregate_test_100 WHERE c3 > +0.1 AND +c4 > 0";
    let plan = logical_plan(sql).unwrap();
    assert_snapshot!(
        plan,
        @r#"
Projection: aggregate_test_100.c3
  Filter: aggregate_test_100.c3 > Float64(0.1) AND aggregate_test_100.c4 > Int64(0)
    TableScan: aggregate_test_100
"#
    );
}

#[test]
fn select_where_compound_identifiers() {
    let sql = "SELECT aggregate_test_100.c3 \
    FROM public.aggregate_test_100 \
    WHERE aggregate_test_100.c3 > 0.1";
    let plan = logical_plan(sql).unwrap();
    assert_snapshot!(
        plan,
        @r#"
Projection: public.aggregate_test_100.c3
  Filter: public.aggregate_test_100.c3 > Float64(0.1)
    TableScan: public.aggregate_test_100
"#
    );
}

#[test]
fn select_order_by_index() {
    let sql = "SELECT id FROM person ORDER BY 1";
    let plan = logical_plan(sql).unwrap();
    assert_snapshot!(
        plan,
        @r#"
Sort: person.id ASC NULLS LAST
  Projection: person.id
    TableScan: person
"#
    );
}

#[test]
fn select_order_by_multiple_index() {
    let sql = "SELECT id, state, age FROM person ORDER BY 1, 3";
    let plan = logical_plan(sql).unwrap();
    assert_snapshot!(
        plan,
        @r#"
Sort: person.id ASC NULLS LAST, person.age ASC NULLS LAST
  Projection: person.id, person.state, person.age
    TableScan: person
"#
    );
}

#[test]
fn select_order_by_index_of_0() {
    let sql = "SELECT id FROM person ORDER BY 0";
    let err = logical_plan(sql)
        .expect_err("query should have failed")
        .strip_backtrace();

    assert_snapshot!(
        err,
        @r#"
        Error during planning: Order by index starts at 1 for column indexes
        "#
    );
}

#[test]
fn select_order_by_index_oob() {
    let sql = "SELECT id FROM person ORDER BY 2";
    let err = logical_plan(sql)
        .expect_err("query should have failed")
        .strip_backtrace();

    assert_snapshot!(
        err,
        @r#"
        Error during planning: Order by column out of bounds, specified: 2, max: 1
        "#
    );
}

#[test]
fn select_with_order_by() {
    let sql = "SELECT id FROM person ORDER BY id";
    let plan = logical_plan(sql).unwrap();
    assert_snapshot!(
        plan,
        @r#"
Sort: person.id ASC NULLS LAST
  Projection: person.id
    TableScan: person
"#
    );
}

#[test]
fn select_order_by_desc() {
    let sql = "SELECT id FROM person ORDER BY id DESC";
    let plan = logical_plan(sql).unwrap();
    assert_snapshot!(
        plan,
        @r#"
Sort: person.id DESC NULLS FIRST
  Projection: person.id
    TableScan: person
"#
    );
}

#[test]
fn select_order_by_nulls_last() {
    let plan = logical_plan("SELECT id FROM person ORDER BY id DESC NULLS LAST").unwrap();
    assert_snapshot!(
        plan,
        @r#"
Sort: person.id DESC NULLS LAST
  Projection: person.id
    TableScan: person
"#
    );

    let plan = logical_plan("SELECT id FROM person ORDER BY id NULLS LAST").unwrap();
    assert_snapshot!(
        plan,
        @r#"
Sort: person.id ASC NULLS LAST
  Projection: person.id
    TableScan: person
"#
    );
}

#[test]
fn select_group_by() {
    let sql = "SELECT state FROM person GROUP BY state";
    let plan = logical_plan(sql).unwrap();
    assert_snapshot!(
        plan,
        @r#"
Projection: person.state
  Aggregate: groupBy=[[person.state]], aggr=[[]]
    TableScan: person
"#
    );
}

#[test]
fn select_group_by_columns_not_in_select() {
    let sql = "SELECT MAX(age) FROM person GROUP BY state";
    let plan = logical_plan(sql).unwrap();
    assert_snapshot!(
        plan,
        @r#"
Projection: max(person.age)
  Aggregate: groupBy=[[person.state]], aggr=[[max(person.age)]]
    TableScan: person
"#
    );
}

#[test]
fn select_group_by_count_star() {
    let sql = "SELECT state, count(*) FROM person GROUP BY state";
    let plan = logical_plan(sql).unwrap();
    assert_snapshot!(
        plan,
        @r#"
Projection: person.state, count(*)
  Aggregate: groupBy=[[person.state]], aggr=[[count(*)]]
    TableScan: person
"#
    );
}

#[test]
fn select_group_by_needs_projection() {
    let sql = "SELECT count(state), state FROM person GROUP BY state";
    let plan = logical_plan(sql).unwrap();
    assert_snapshot!(
        plan,
        @r#"
        Projection: count(person.state), person.state
          Aggregate: groupBy=[[person.state]], aggr=[[count(person.state)]]
            TableScan: person
        "#
    );
}

#[test]
fn select_7480_1() {
    let sql = "SELECT c1, MIN(c12) FROM aggregate_test_100 GROUP BY c1, c13";
    let plan = logical_plan(sql).unwrap();
    assert_snapshot!(
        plan,
        @r#"
Projection: aggregate_test_100.c1, min(aggregate_test_100.c12)
  Aggregate: groupBy=[[aggregate_test_100.c1, aggregate_test_100.c13]], aggr=[[min(aggregate_test_100.c12)]]
    TableScan: aggregate_test_100
"#
    );
}

#[test]
fn select_7480_2() {
    let sql = "SELECT c1, c13, MIN(c12) FROM aggregate_test_100 GROUP BY c1";
    let err = logical_plan(sql).expect_err("query should have failed");

    assert_snapshot!(
        err.strip_backtrace(),
        @r#"
        Error during planning: Column in SELECT must be in GROUP BY or an aggregate function: While expanding wildcard, column "aggregate_test_100.c13" must appear in the GROUP BY clause or must be part of an aggregate function, currently only "aggregate_test_100.c1, min(aggregate_test_100.c12)" appears in the SELECT clause satisfies this requirement
        "#
    );
}

#[test]
fn create_external_table_csv() {
    let sql = "CREATE EXTERNAL TABLE t(c1 int) STORED AS CSV LOCATION 'foo.csv'";
    let plan = logical_plan(sql).unwrap();
    assert_snapshot!(
        plan,
        @r#"
CreateExternalTable: Bare { table: "t" }
"#
    );
}

#[test]
fn create_external_table_with_pk() {
    let sql = "CREATE EXTERNAL TABLE t(c1 int, primary key(c1)) STORED AS CSV LOCATION 'foo.csv'";
    let plan = logical_plan(sql).unwrap();
    assert_snapshot!(
        plan,
        @r#"
CreateExternalTable: Bare { table: "t" } constraints=[PrimaryKey([0])]
    "#
    );
}

#[test]
fn create_external_table_wih_schema() {
    let sql = "CREATE EXTERNAL TABLE staging.foo STORED AS CSV LOCATION 'foo.csv'";
    let plan = logical_plan(sql).unwrap();
    assert_snapshot!(
        plan,
        @r#"
CreateExternalTable: Partial { schema: "staging", table: "foo" }
"#
    );
}

#[test]
fn create_schema_with_quoted_name() {
    let sql = "CREATE SCHEMA \"quoted_schema_name\"";
    let plan = logical_plan(sql).unwrap();
    assert_snapshot!(
        plan,
        @r#"
CreateCatalogSchema: "quoted_schema_name"
"#
    );
}

#[test]
fn create_schema_with_quoted_unnormalized_name() {
    let sql = "CREATE SCHEMA \"Foo\"";
    let plan = logical_plan(sql).unwrap();
    assert_snapshot!(
        plan,
        @r#"
CreateCatalogSchema: "Foo"
"#
    );
}

#[test]
fn create_schema_with_unquoted_normalized_name() {
    let sql = "CREATE SCHEMA Foo";
    let plan = logical_plan(sql).unwrap();
    assert_snapshot!(
        plan,
        @r#"
CreateCatalogSchema: "foo"
"#
    );
}

#[test]
fn create_external_table_custom() {
    let sql = "CREATE EXTERNAL TABLE dt STORED AS DELTATABLE LOCATION 's3://bucket/schema/table';";
    let plan = logical_plan(sql).unwrap();
    assert_snapshot!(
        plan,
        @r#"
CreateExternalTable: Bare { table: "dt" }
"#
    );
}

#[test]
fn create_external_table_csv_no_schema() {
    let sql = "CREATE EXTERNAL TABLE t STORED AS CSV LOCATION 'foo.csv'";
    let plan = logical_plan(sql).unwrap();
    assert_snapshot!(
        plan,
        @r#"
CreateExternalTable: Bare { table: "t" }
"#
    );
}

#[test]
fn create_external_table_with_compression_type() {
    // positive case
    let sqls = vec![
        "CREATE EXTERNAL TABLE t(c1 int) STORED AS CSV LOCATION 'foo.csv.gz' OPTIONS ('format.compression' 'gzip')",
        "CREATE EXTERNAL TABLE t(c1 int) STORED AS CSV LOCATION 'foo.csv.bz2' OPTIONS ('format.compression' 'bzip2')",
        "CREATE EXTERNAL TABLE t(c1 int) STORED AS JSON LOCATION 'foo.json.gz' OPTIONS ('format.compression' 'gzip')",
        "CREATE EXTERNAL TABLE t(c1 int) STORED AS JSON LOCATION 'foo.json.bz2' OPTIONS ('format.compression' 'bzip2')",
        "CREATE EXTERNAL TABLE t(c1 int) STORED AS NONSTANDARD LOCATION 'foo.unk' OPTIONS ('format.compression' 'gzip')",
         ];

    allow_duplicates! {
        for sql in sqls {
            let plan = logical_plan(sql).unwrap();
            assert_snapshot!(
                plan,
                @r#"
                CreateExternalTable: Bare { table: "t" }
                "#
            );
        }

    }

    // negative case
    let sqls = vec![
        "CREATE EXTERNAL TABLE t STORED AS AVRO LOCATION 'foo.avro' OPTIONS ('format.compression' 'gzip')",
        "CREATE EXTERNAL TABLE t STORED AS AVRO LOCATION 'foo.avro' OPTIONS ('format.compression' 'bzip2')",
        "CREATE EXTERNAL TABLE t STORED AS PARQUET LOCATION 'foo.parquet' OPTIONS ('format.compression' 'gzip')",
        "CREATE EXTERNAL TABLE t STORED AS PARQUET LOCATION 'foo.parquet' OPTIONS ('format.compression' 'bzip2')",
        "CREATE EXTERNAL TABLE t STORED AS ARROW LOCATION 'foo.arrow' OPTIONS ('format.compression' 'gzip')",
        "CREATE EXTERNAL TABLE t STORED AS ARROW LOCATION 'foo.arrow' OPTIONS ('format.compression' 'bzip2')",
    ];

    allow_duplicates! {
        for sql in sqls {
            let err = logical_plan(sql).expect_err("query should have failed");

            assert_snapshot!(
                err.strip_backtrace(),
                @r#"
                Error during planning: File compression type cannot be set for PARQUET, AVRO, or ARROW files.
                "#
            );

        }
    }
}

#[test]
fn create_external_table_parquet() {
    let sql = "CREATE EXTERNAL TABLE t(c1 int) STORED AS PARQUET LOCATION 'foo.parquet'";
    let plan = logical_plan(sql).unwrap();
    assert_snapshot!(
        plan,
        @r#"
CreateExternalTable: Bare { table: "t" }
"#
    );
}

#[test]
fn create_external_table_parquet_sort_order() {
    let sql = "create external table foo(a varchar, b varchar, c timestamp) stored as parquet location '/tmp/foo' with order (c)";
    let plan = logical_plan(sql).unwrap();
    assert_snapshot!(
        plan,
        @r#"
CreateExternalTable: Bare { table: "foo" }
"#
    );
}

#[test]
fn create_external_table_parquet_no_schema() {
    let sql = "CREATE EXTERNAL TABLE t STORED AS PARQUET LOCATION 'foo.parquet'";
    let plan = logical_plan(sql).unwrap();
    assert_snapshot!(
        plan,
        @r#"CreateExternalTable: Bare { table: "t" }"#
    );
}

#[test]
fn create_external_table_parquet_no_schema_sort_order() {
    let sql = "CREATE EXTERNAL TABLE t STORED AS PARQUET LOCATION 'foo.parquet' WITH ORDER (id)";
    let plan = logical_plan(sql).unwrap();
    assert_snapshot!(
        plan,
        @r#"
CreateExternalTable: Bare { table: "t" }
"#
    );
}

#[test]
fn equijoin_explicit_syntax() {
    let sql = "SELECT id, order_id \
            FROM person \
            JOIN orders \
            ON id = customer_id";
    let plan = logical_plan(sql).unwrap();
    assert_snapshot!(
        plan,
        @r#"
Projection: person.id, orders.order_id
  Inner Join:  Filter: person.id = orders.customer_id
    TableScan: person
    TableScan: orders
"#
    );
}

#[test]
fn equijoin_with_condition() {
    let sql = "SELECT id, order_id \
            FROM person \
            JOIN orders \
            ON id = customer_id AND order_id > 1 ";
    let plan = logical_plan(sql).unwrap();
    assert_snapshot!(
        plan,
        @r#"
Projection: person.id, orders.order_id
  Inner Join:  Filter: person.id = orders.customer_id AND orders.order_id > Int64(1)
    TableScan: person
    TableScan: orders
"#
    );
}

#[test]
fn left_equijoin_with_conditions() {
    let sql = "SELECT id, order_id \
            FROM person \
            LEFT JOIN orders \
            ON id = customer_id AND order_id > 1 AND age < 30";
    let plan = logical_plan(sql).unwrap();
    assert_snapshot!(
        plan,
        @r#"
Projection: person.id, orders.order_id
  Left Join:  Filter: person.id = orders.customer_id AND orders.order_id > Int64(1) AND person.age < Int64(30)
    TableScan: person
    TableScan: orders
"#
    );
}

#[test]
fn right_equijoin_with_conditions() {
    let sql = "SELECT id, order_id \
            FROM person \
            RIGHT JOIN orders \
            ON id = customer_id AND id > 1 AND order_id < 100";
    let plan = logical_plan(sql).unwrap();
    assert_snapshot!(
        plan,
        @r#"
Projection: person.id, orders.order_id
  Right Join:  Filter: person.id = orders.customer_id AND person.id > Int64(1) AND orders.order_id < Int64(100)
    TableScan: person
    TableScan: orders
"#
    );
}

#[test]
fn full_equijoin_with_conditions() {
    let sql = "SELECT id, order_id \
            FROM person \
            FULL JOIN orders \
            ON id = customer_id AND id > 1 AND order_id < 100";
    let plan = logical_plan(sql).unwrap();
    assert_snapshot!(
        plan,
        @r#"
Projection: person.id, orders.order_id
  Full Join:  Filter: person.id = orders.customer_id AND person.id > Int64(1) AND orders.order_id < Int64(100)
    TableScan: person
    TableScan: orders
"#
    );
}

#[test]
fn join_with_table_name() {
    let sql = "SELECT id, order_id \
            FROM person \
            JOIN orders \
            ON person.id = orders.customer_id";
    let plan = logical_plan(sql).unwrap();
    assert_snapshot!(
        plan,
        @r#"
Projection: person.id, orders.order_id
  Inner Join:  Filter: person.id = orders.customer_id
    TableScan: person
    TableScan: orders
"#
    );
}

#[test]
fn join_with_using() {
    let sql = "SELECT person.first_name, id \
            FROM person \
            JOIN person as person2 \
            USING (id)";
    let plan = logical_plan(sql).unwrap();
    assert_snapshot!(
        plan,
        @r#"
Projection: person.first_name, person.id
  Inner Join: Using person.id = person2.id
    TableScan: person
    SubqueryAlias: person2
      TableScan: person
"#
    );
}

#[test]
fn equijoin_explicit_syntax_3_tables() {
    let sql = "SELECT id, order_id, l_description \
            FROM person \
            JOIN orders ON id = customer_id \
            JOIN lineitem ON o_item_id = l_item_id";
    let plan = logical_plan(sql).unwrap();
    assert_snapshot!(
        plan,
        @r#"
Projection: person.id, orders.order_id, lineitem.l_description
  Inner Join:  Filter: orders.o_item_id = lineitem.l_item_id
    Inner Join:  Filter: person.id = orders.customer_id
      TableScan: person
      TableScan: orders
    TableScan: lineitem
"#
    );
}

#[test]
fn boolean_literal_in_condition_expression() {
    let sql = "SELECT order_id \
        FROM orders \
        WHERE delivered = false OR delivered = true";
    let plan = logical_plan(sql).unwrap();
    assert_snapshot!(
        plan,
        @r#"
Projection: orders.order_id
  Filter: orders.delivered = Boolean(false) OR orders.delivered = Boolean(true)
    TableScan: orders
"#
    );
}

#[test]
fn union() {
    let sql = "SELECT order_id from orders UNION SELECT order_id FROM orders";
    let plan = logical_plan(sql).unwrap();
    assert_snapshot!(
        plan,
        @r#"
Distinct:
  Union
    Projection: orders.order_id
      TableScan: orders
    Projection: orders.order_id
      TableScan: orders
"#
    );
}

#[test]
fn union_by_name_different_columns() {
    let sql = "SELECT order_id from orders UNION BY NAME SELECT order_id, 1 FROM orders";
    let plan = logical_plan(sql).unwrap();
    assert_snapshot!(
        plan,
        @r#"
Distinct:
  Union
    Projection: order_id, NULL AS Int64(1)
      Projection: orders.order_id
        TableScan: orders
    Projection: order_id, Int64(1)
      Projection: orders.order_id, Int64(1)
        TableScan: orders
"#
    );
}

#[test]
fn union_by_name_same_column_names() {
    let sql = "SELECT order_id from orders UNION SELECT order_id FROM orders";
    let plan = logical_plan(sql).unwrap();
    assert_snapshot!(
        plan,
        @r#"
Distinct:
  Union
    Projection: orders.order_id
      TableScan: orders
    Projection: orders.order_id
      TableScan: orders
"#
    );
}

#[test]
fn union_all() {
    let sql = "SELECT order_id from orders UNION ALL SELECT order_id FROM orders";
    let plan = logical_plan(sql).unwrap();
    assert_snapshot!(
        plan,
        @r#"
Union
  Projection: orders.order_id
    TableScan: orders
  Projection: orders.order_id
    TableScan: orders
"#
    );
}

#[test]
fn union_all_by_name_different_columns() {
    let sql =
        "SELECT order_id from orders UNION ALL BY NAME SELECT order_id, 1 FROM orders";
    let plan = logical_plan(sql).unwrap();
    assert_snapshot!(
        plan,
        @r#"
Union
  Projection: order_id, NULL AS Int64(1)
    Projection: orders.order_id
      TableScan: orders
  Projection: order_id, Int64(1)
    Projection: orders.order_id, Int64(1)
      TableScan: orders
"#
    );
}

#[test]
fn union_all_by_name_same_column_names() {
    let sql = "SELECT order_id from orders UNION ALL BY NAME SELECT order_id FROM orders";
    let plan = logical_plan(sql).unwrap();
    assert_snapshot!(
        plan,
        @r#"
Union
  Projection: order_id
    Projection: orders.order_id
      TableScan: orders
  Projection: order_id
    Projection: orders.order_id
      TableScan: orders
"#
    );
}

#[test]
fn empty_over() {
    let sql = "SELECT order_id, MAX(order_id) OVER () from orders";
    let plan = logical_plan(sql).unwrap();
    assert_snapshot!(
        plan,
        @r#"
Projection: orders.order_id, max(orders.order_id) ROWS BETWEEN UNBOUNDED PRECEDING AND UNBOUNDED FOLLOWING
  WindowAggr: windowExpr=[[max(orders.order_id) ROWS BETWEEN UNBOUNDED PRECEDING AND UNBOUNDED FOLLOWING]]
    TableScan: orders
"#
    );
}

#[test]
fn empty_over_with_alias() {
    let sql = "SELECT order_id oid, MAX(order_id) OVER () max_oid from orders";
    let plan = logical_plan(sql).unwrap();
    assert_snapshot!(
        plan,
        @r#"
Projection: orders.order_id AS oid, max(orders.order_id) ROWS BETWEEN UNBOUNDED PRECEDING AND UNBOUNDED FOLLOWING AS max_oid
  WindowAggr: windowExpr=[[max(orders.order_id) ROWS BETWEEN UNBOUNDED PRECEDING AND UNBOUNDED FOLLOWING]]
    TableScan: orders
"#
    );
}

#[test]
fn empty_over_dup_with_alias() {
    let sql = "SELECT order_id oid, MAX(order_id) OVER () max_oid, MAX(order_id) OVER () max_oid_dup from orders";
    let plan = logical_plan(sql).unwrap();
    assert_snapshot!(
        plan,
        @r#"
Projection: orders.order_id AS oid, max(orders.order_id) ROWS BETWEEN UNBOUNDED PRECEDING AND UNBOUNDED FOLLOWING AS max_oid, max(orders.order_id) ROWS BETWEEN UNBOUNDED PRECEDING AND UNBOUNDED FOLLOWING AS max_oid_dup
  WindowAggr: windowExpr=[[max(orders.order_id) ROWS BETWEEN UNBOUNDED PRECEDING AND UNBOUNDED FOLLOWING]]
    TableScan: orders
"#
    );
}

#[test]
fn empty_over_dup_with_different_sort() {
    let sql = "SELECT order_id oid, MAX(order_id) OVER (), MAX(order_id) OVER (ORDER BY order_id) from orders";
    let plan = logical_plan(sql).unwrap();
    assert_snapshot!(
        plan,
        @r#"
Projection: orders.order_id AS oid, max(orders.order_id) ROWS BETWEEN UNBOUNDED PRECEDING AND UNBOUNDED FOLLOWING, max(orders.order_id) ORDER BY [orders.order_id ASC NULLS LAST] RANGE BETWEEN UNBOUNDED PRECEDING AND CURRENT ROW
  WindowAggr: windowExpr=[[max(orders.order_id) ROWS BETWEEN UNBOUNDED PRECEDING AND UNBOUNDED FOLLOWING]]
    WindowAggr: windowExpr=[[max(orders.order_id) ORDER BY [orders.order_id ASC NULLS LAST] RANGE BETWEEN UNBOUNDED PRECEDING AND CURRENT ROW]]
      TableScan: orders
"#
    );
}

#[test]
fn empty_over_plus() {
    let sql = "SELECT order_id, MAX(qty * 1.1) OVER () from orders";
    let plan = logical_plan(sql).unwrap();
    assert_snapshot!(
        plan,
        @r#"
Projection: orders.order_id, max(orders.qty * Float64(1.1)) ROWS BETWEEN UNBOUNDED PRECEDING AND UNBOUNDED FOLLOWING
  WindowAggr: windowExpr=[[max(orders.qty * Float64(1.1)) ROWS BETWEEN UNBOUNDED PRECEDING AND UNBOUNDED FOLLOWING]]
    TableScan: orders
"#
    );
}

#[test]
fn empty_over_multiple() {
    let sql = "SELECT order_id, MAX(qty) OVER (), min(qty) over (), avg(qty) OVER () from orders";
    let plan = logical_plan(sql).unwrap();
    assert_snapshot!(
        plan,
        @r#"
Projection: orders.order_id, max(orders.qty) ROWS BETWEEN UNBOUNDED PRECEDING AND UNBOUNDED FOLLOWING, min(orders.qty) ROWS BETWEEN UNBOUNDED PRECEDING AND UNBOUNDED FOLLOWING, avg(orders.qty) ROWS BETWEEN UNBOUNDED PRECEDING AND UNBOUNDED FOLLOWING
  WindowAggr: windowExpr=[[max(orders.qty) ROWS BETWEEN UNBOUNDED PRECEDING AND UNBOUNDED FOLLOWING, min(orders.qty) ROWS BETWEEN UNBOUNDED PRECEDING AND UNBOUNDED FOLLOWING, avg(orders.qty) ROWS BETWEEN UNBOUNDED PRECEDING AND UNBOUNDED FOLLOWING]]
    TableScan: orders
"#
    );
}

/// psql result
/// ```text
///                               QUERY PLAN
/// ----------------------------------------------------------------------
/// WindowAgg  (cost=69.83..87.33 rows=1000 width=8)
///   ->  Sort  (cost=69.83..72.33 rows=1000 width=8)
///         Sort Key: order_id
///         ->  Seq Scan on orders  (cost=0.00..20.00 rows=1000 width=8)
/// ```
#[test]
fn over_partition_by() {
    let sql = "SELECT order_id, MAX(qty) OVER (PARTITION BY order_id) from orders";
    let plan = logical_plan(sql).unwrap();
    assert_snapshot!(
        plan,
        @r#"
Projection: orders.order_id, max(orders.qty) PARTITION BY [orders.order_id] ROWS BETWEEN UNBOUNDED PRECEDING AND UNBOUNDED FOLLOWING
  WindowAggr: windowExpr=[[max(orders.qty) PARTITION BY [orders.order_id] ROWS BETWEEN UNBOUNDED PRECEDING AND UNBOUNDED FOLLOWING]]
    TableScan: orders
"#
    );
}

/// psql result
/// ```text
///                                     QUERY PLAN
/// ----------------------------------------------------------------------------------
/// WindowAgg  (cost=137.16..154.66 rows=1000 width=12)
/// ->  Sort  (cost=137.16..139.66 rows=1000 width=12)
///         Sort Key: order_id
///         ->  WindowAgg  (cost=69.83..87.33 rows=1000 width=12)
///             ->  Sort  (cost=69.83..72.33 rows=1000 width=8)
///                     Sort Key: order_id DESC
///                     ->  Seq Scan on orders  (cost=0.00..20.00 rows=1000 width=8)
/// ```
#[test]
fn over_order_by() {
    let sql = "SELECT order_id, MAX(qty) OVER (ORDER BY order_id), MIN(qty) OVER (ORDER BY order_id DESC) from orders";
    let plan = logical_plan(sql).unwrap();
    assert_snapshot!(
        plan,
        @r#"
Projection: orders.order_id, max(orders.qty) ORDER BY [orders.order_id ASC NULLS LAST] RANGE BETWEEN UNBOUNDED PRECEDING AND CURRENT ROW, min(orders.qty) ORDER BY [orders.order_id DESC NULLS FIRST] RANGE BETWEEN UNBOUNDED PRECEDING AND CURRENT ROW
  WindowAggr: windowExpr=[[max(orders.qty) ORDER BY [orders.order_id ASC NULLS LAST] RANGE BETWEEN UNBOUNDED PRECEDING AND CURRENT ROW]]
    WindowAggr: windowExpr=[[min(orders.qty) ORDER BY [orders.order_id DESC NULLS FIRST] RANGE BETWEEN UNBOUNDED PRECEDING AND CURRENT ROW]]
      TableScan: orders
"#
    );
}

#[test]
fn over_order_by_with_window_frame_double_end() {
    let sql = "SELECT order_id, MAX(qty) OVER (ORDER BY order_id ROWS BETWEEN 3 PRECEDING and 3 FOLLOWING), MIN(qty) OVER (ORDER BY order_id DESC) from orders";
    let plan = logical_plan(sql).unwrap();
    assert_snapshot!(
        plan,
        @r#"
Projection: orders.order_id, max(orders.qty) ORDER BY [orders.order_id ASC NULLS LAST] ROWS BETWEEN 3 PRECEDING AND 3 FOLLOWING, min(orders.qty) ORDER BY [orders.order_id DESC NULLS FIRST] RANGE BETWEEN UNBOUNDED PRECEDING AND CURRENT ROW
  WindowAggr: windowExpr=[[max(orders.qty) ORDER BY [orders.order_id ASC NULLS LAST] ROWS BETWEEN 3 PRECEDING AND 3 FOLLOWING]]
    WindowAggr: windowExpr=[[min(orders.qty) ORDER BY [orders.order_id DESC NULLS FIRST] RANGE BETWEEN UNBOUNDED PRECEDING AND CURRENT ROW]]
      TableScan: orders
"#
    );
}

#[test]
fn over_order_by_with_window_frame_single_end() {
    let sql = "SELECT order_id, MAX(qty) OVER (ORDER BY order_id ROWS 3 PRECEDING), MIN(qty) OVER (ORDER BY order_id DESC) from orders";
    let plan = logical_plan(sql).unwrap();
    assert_snapshot!(
        plan,
        @r#"
Projection: orders.order_id, max(orders.qty) ORDER BY [orders.order_id ASC NULLS LAST] ROWS BETWEEN 3 PRECEDING AND CURRENT ROW, min(orders.qty) ORDER BY [orders.order_id DESC NULLS FIRST] RANGE BETWEEN UNBOUNDED PRECEDING AND CURRENT ROW
  WindowAggr: windowExpr=[[max(orders.qty) ORDER BY [orders.order_id ASC NULLS LAST] ROWS BETWEEN 3 PRECEDING AND CURRENT ROW]]
    WindowAggr: windowExpr=[[min(orders.qty) ORDER BY [orders.order_id DESC NULLS FIRST] RANGE BETWEEN UNBOUNDED PRECEDING AND CURRENT ROW]]
      TableScan: orders
"#
    );
}

#[test]
fn over_order_by_with_window_frame_single_end_groups() {
    let sql = "SELECT order_id, MAX(qty) OVER (ORDER BY order_id GROUPS 3 PRECEDING), MIN(qty) OVER (ORDER BY order_id DESC) from orders";
    let plan = logical_plan(sql).unwrap();
    assert_snapshot!(
        plan,
        @r#"
Projection: orders.order_id, max(orders.qty) ORDER BY [orders.order_id ASC NULLS LAST] GROUPS BETWEEN 3 PRECEDING AND CURRENT ROW, min(orders.qty) ORDER BY [orders.order_id DESC NULLS FIRST] RANGE BETWEEN UNBOUNDED PRECEDING AND CURRENT ROW
  WindowAggr: windowExpr=[[max(orders.qty) ORDER BY [orders.order_id ASC NULLS LAST] GROUPS BETWEEN 3 PRECEDING AND CURRENT ROW]]
    WindowAggr: windowExpr=[[min(orders.qty) ORDER BY [orders.order_id DESC NULLS FIRST] RANGE BETWEEN UNBOUNDED PRECEDING AND CURRENT ROW]]
      TableScan: orders
"#
    );
}

/// psql result
/// ```text
///                                     QUERY PLAN
/// -----------------------------------------------------------------------------------
/// WindowAgg  (cost=142.16..162.16 rows=1000 width=16)
///   ->  Sort  (cost=142.16..144.66 rows=1000 width=16)
///         Sort Key: order_id
///         ->  WindowAgg  (cost=72.33..92.33 rows=1000 width=16)
///               ->  Sort  (cost=72.33..74.83 rows=1000 width=12)
///                     Sort Key: ((order_id + 1))
///                     ->  Seq Scan on orders  (cost=0.00..22.50 rows=1000 width=12)
/// ```
#[test]
fn over_order_by_two_sort_keys() {
    let sql = "SELECT order_id, MAX(qty) OVER (ORDER BY order_id), MIN(qty) OVER (ORDER BY (order_id + 1)) from orders";
    let plan = logical_plan(sql).unwrap();
    assert_snapshot!(
        plan,
        @r#"
Projection: orders.order_id, max(orders.qty) ORDER BY [orders.order_id ASC NULLS LAST] RANGE BETWEEN UNBOUNDED PRECEDING AND CURRENT ROW, min(orders.qty) ORDER BY [orders.order_id + Int64(1) ASC NULLS LAST] RANGE BETWEEN UNBOUNDED PRECEDING AND CURRENT ROW
  WindowAggr: windowExpr=[[max(orders.qty) ORDER BY [orders.order_id ASC NULLS LAST] RANGE BETWEEN UNBOUNDED PRECEDING AND CURRENT ROW]]
    WindowAggr: windowExpr=[[min(orders.qty) ORDER BY [orders.order_id + Int64(1) ASC NULLS LAST] RANGE BETWEEN UNBOUNDED PRECEDING AND CURRENT ROW]]
      TableScan: orders
"#
    );
}

/// psql result
/// ```text
///                                        QUERY PLAN
/// ----------------------------------------------------------------------------------------
/// WindowAgg  (cost=139.66..172.16 rows=1000 width=24)
///   ->  WindowAgg  (cost=139.66..159.66 rows=1000 width=16)
///         ->  Sort  (cost=139.66..142.16 rows=1000 width=12)
///               Sort Key: qty, order_id
///               ->  WindowAgg  (cost=69.83..89.83 rows=1000 width=12)
///                     ->  Sort  (cost=69.83..72.33 rows=1000 width=8)
///                           Sort Key: order_id, qty
///                           ->  Seq Scan on orders  (cost=0.00..20.00 rows=1000 width=8)
/// ```
#[test]
fn over_order_by_sort_keys_sorting() {
    let sql = "SELECT order_id, MAX(qty) OVER (ORDER BY qty, order_id), sum(qty) OVER (), MIN(qty) OVER (ORDER BY order_id, qty) from orders";
    let plan = logical_plan(sql).unwrap();
    assert_snapshot!(
        plan,
        @r#"
Projection: orders.order_id, max(orders.qty) ORDER BY [orders.qty ASC NULLS LAST, orders.order_id ASC NULLS LAST] RANGE BETWEEN UNBOUNDED PRECEDING AND CURRENT ROW, sum(orders.qty) ROWS BETWEEN UNBOUNDED PRECEDING AND UNBOUNDED FOLLOWING, min(orders.qty) ORDER BY [orders.order_id ASC NULLS LAST, orders.qty ASC NULLS LAST] RANGE BETWEEN UNBOUNDED PRECEDING AND CURRENT ROW
  WindowAggr: windowExpr=[[sum(orders.qty) ROWS BETWEEN UNBOUNDED PRECEDING AND UNBOUNDED FOLLOWING]]
    WindowAggr: windowExpr=[[max(orders.qty) ORDER BY [orders.qty ASC NULLS LAST, orders.order_id ASC NULLS LAST] RANGE BETWEEN UNBOUNDED PRECEDING AND CURRENT ROW]]
      WindowAggr: windowExpr=[[min(orders.qty) ORDER BY [orders.order_id ASC NULLS LAST, orders.qty ASC NULLS LAST] RANGE BETWEEN UNBOUNDED PRECEDING AND CURRENT ROW]]
        TableScan: orders
"#
    );
}

/// psql result
/// ```text
///                                     QUERY PLAN
/// ----------------------------------------------------------------------------------
/// WindowAgg  (cost=69.83..117.33 rows=1000 width=24)
///   ->  WindowAgg  (cost=69.83..104.83 rows=1000 width=16)
///         ->  WindowAgg  (cost=69.83..89.83 rows=1000 width=12)
///               ->  Sort  (cost=69.83..72.33 rows=1000 width=8)
///                     Sort Key: order_id, qty
///                     ->  Seq Scan on orders  (cost=0.00..20.00 rows=1000 width=8)
/// ```
#[test]
fn over_order_by_sort_keys_sorting_prefix_compacting() {
    let sql = "SELECT order_id, MAX(qty) OVER (ORDER BY order_id), sum(qty) OVER (), MIN(qty) OVER (ORDER BY order_id, qty) from orders";
    let plan = logical_plan(sql).unwrap();
    assert_snapshot!(
        plan,
        @r#"
Projection: orders.order_id, max(orders.qty) ORDER BY [orders.order_id ASC NULLS LAST] RANGE BETWEEN UNBOUNDED PRECEDING AND CURRENT ROW, sum(orders.qty) ROWS BETWEEN UNBOUNDED PRECEDING AND UNBOUNDED FOLLOWING, min(orders.qty) ORDER BY [orders.order_id ASC NULLS LAST, orders.qty ASC NULLS LAST] RANGE BETWEEN UNBOUNDED PRECEDING AND CURRENT ROW
  WindowAggr: windowExpr=[[sum(orders.qty) ROWS BETWEEN UNBOUNDED PRECEDING AND UNBOUNDED FOLLOWING]]
    WindowAggr: windowExpr=[[max(orders.qty) ORDER BY [orders.order_id ASC NULLS LAST] RANGE BETWEEN UNBOUNDED PRECEDING AND CURRENT ROW]]
      WindowAggr: windowExpr=[[min(orders.qty) ORDER BY [orders.order_id ASC NULLS LAST, orders.qty ASC NULLS LAST] RANGE BETWEEN UNBOUNDED PRECEDING AND CURRENT ROW]]
        TableScan: orders
"#
    );
}

/// psql result
/// ```text
///                                        QUERY PLAN
/// ----------------------------------------------------------------------------------------
/// WindowAgg  (cost=139.66..172.16 rows=1000 width=24)
///   ->  WindowAgg  (cost=139.66..159.66 rows=1000 width=16)
///         ->  Sort  (cost=139.66..142.16 rows=1000 width=12)
///               Sort Key: order_id, qty
///               ->  WindowAgg  (cost=69.83..89.83 rows=1000 width=12)
///                     ->  Sort  (cost=69.83..72.33 rows=1000 width=8)
///                           Sort Key: qty, order_id
///                           ->  Seq Scan on orders  (cost=0.00..20.00 rows=1000 width=8)
/// ```
///
/// FIXME: for now we are not detecting prefix of sorting keys in order to re-arrange with global
/// sort
#[test]
fn over_order_by_sort_keys_sorting_global_order_compacting() {
    let sql = "SELECT order_id, MAX(qty) OVER (ORDER BY qty, order_id), sum(qty) OVER (), MIN(qty) OVER (ORDER BY order_id, qty) from orders ORDER BY order_id";
    let plan = logical_plan(sql).unwrap();
    assert_snapshot!(
        plan,
        @r#"
Sort: orders.order_id ASC NULLS LAST
  Projection: orders.order_id, max(orders.qty) ORDER BY [orders.qty ASC NULLS LAST, orders.order_id ASC NULLS LAST] RANGE BETWEEN UNBOUNDED PRECEDING AND CURRENT ROW, sum(orders.qty) ROWS BETWEEN UNBOUNDED PRECEDING AND UNBOUNDED FOLLOWING, min(orders.qty) ORDER BY [orders.order_id ASC NULLS LAST, orders.qty ASC NULLS LAST] RANGE BETWEEN UNBOUNDED PRECEDING AND CURRENT ROW
    WindowAggr: windowExpr=[[sum(orders.qty) ROWS BETWEEN UNBOUNDED PRECEDING AND UNBOUNDED FOLLOWING]]
      WindowAggr: windowExpr=[[max(orders.qty) ORDER BY [orders.qty ASC NULLS LAST, orders.order_id ASC NULLS LAST] RANGE BETWEEN UNBOUNDED PRECEDING AND CURRENT ROW]]
        WindowAggr: windowExpr=[[min(orders.qty) ORDER BY [orders.order_id ASC NULLS LAST, orders.qty ASC NULLS LAST] RANGE BETWEEN UNBOUNDED PRECEDING AND CURRENT ROW]]
          TableScan: orders
"#
    );
}

/// psql result
/// ```text
///                               QUERY PLAN
/// ----------------------------------------------------------------------
/// WindowAgg  (cost=69.83..89.83 rows=1000 width=12)
///   ->  Sort  (cost=69.83..72.33 rows=1000 width=8)
///         Sort Key: order_id, qty
///         ->  Seq Scan on orders  (cost=0.00..20.00 rows=1000 width=8)
/// ```
#[test]
fn over_partition_by_order_by() {
    let sql =
        "SELECT order_id, MAX(qty) OVER (PARTITION BY order_id ORDER BY qty) from orders";
    let plan = logical_plan(sql).unwrap();
    assert_snapshot!(
        plan,
        @r#"
Projection: orders.order_id, max(orders.qty) PARTITION BY [orders.order_id] ORDER BY [orders.qty ASC NULLS LAST] RANGE BETWEEN UNBOUNDED PRECEDING AND CURRENT ROW
  WindowAggr: windowExpr=[[max(orders.qty) PARTITION BY [orders.order_id] ORDER BY [orders.qty ASC NULLS LAST] RANGE BETWEEN UNBOUNDED PRECEDING AND CURRENT ROW]]
    TableScan: orders
"#
    );
}

/// psql result
/// ```text
///                               QUERY PLAN
/// ----------------------------------------------------------------------
/// WindowAgg  (cost=69.83..89.83 rows=1000 width=12)
///   ->  Sort  (cost=69.83..72.33 rows=1000 width=8)
///         Sort Key: order_id, qty
///         ->  Seq Scan on orders  (cost=0.00..20.00 rows=1000 width=8)
/// ```
#[test]
fn over_partition_by_order_by_no_dup() {
    let sql =
        "SELECT order_id, MAX(qty) OVER (PARTITION BY order_id, qty ORDER BY qty) from orders";
    let plan = logical_plan(sql).unwrap();
    assert_snapshot!(
        plan,
        @r#"
Projection: orders.order_id, max(orders.qty) PARTITION BY [orders.order_id, orders.qty] ORDER BY [orders.qty ASC NULLS LAST] RANGE BETWEEN UNBOUNDED PRECEDING AND CURRENT ROW
  WindowAggr: windowExpr=[[max(orders.qty) PARTITION BY [orders.order_id, orders.qty] ORDER BY [orders.qty ASC NULLS LAST] RANGE BETWEEN UNBOUNDED PRECEDING AND CURRENT ROW]]
    TableScan: orders
"#
    );
}

/// psql result
/// ```text
///                                     QUERY PLAN
/// ----------------------------------------------------------------------------------
/// WindowAgg  (cost=142.16..162.16 rows=1000 width=16)
///   ->  Sort  (cost=142.16..144.66 rows=1000 width=12)
///         Sort Key: qty, order_id
///         ->  WindowAgg  (cost=69.83..92.33 rows=1000 width=12)
///               ->  Sort  (cost=69.83..72.33 rows=1000 width=8)
///                     Sort Key: order_id, qty
///                     ->  Seq Scan on orders  (cost=0.00..20.00 rows=1000 width=8)
/// ```
#[test]
fn over_partition_by_order_by_mix_up() {
    let sql =
            "SELECT order_id, MAX(qty) OVER (PARTITION BY order_id, qty ORDER BY qty), MIN(qty) OVER (PARTITION BY qty ORDER BY order_id) from orders";
    let plan = logical_plan(sql).unwrap();
    assert_snapshot!(
        plan,
        @r#"
Projection: orders.order_id, max(orders.qty) PARTITION BY [orders.order_id, orders.qty] ORDER BY [orders.qty ASC NULLS LAST] RANGE BETWEEN UNBOUNDED PRECEDING AND CURRENT ROW, min(orders.qty) PARTITION BY [orders.qty] ORDER BY [orders.order_id ASC NULLS LAST] RANGE BETWEEN UNBOUNDED PRECEDING AND CURRENT ROW
  WindowAggr: windowExpr=[[min(orders.qty) PARTITION BY [orders.qty] ORDER BY [orders.order_id ASC NULLS LAST] RANGE BETWEEN UNBOUNDED PRECEDING AND CURRENT ROW]]
    WindowAggr: windowExpr=[[max(orders.qty) PARTITION BY [orders.order_id, orders.qty] ORDER BY [orders.qty ASC NULLS LAST] RANGE BETWEEN UNBOUNDED PRECEDING AND CURRENT ROW]]
      TableScan: orders
"#
    );
}

/// psql result
/// ```text
///                                  QUERY PLAN
/// -----------------------------------------------------------------------------
/// WindowAgg  (cost=69.83..109.83 rows=1000 width=24)
///   ->  WindowAgg  (cost=69.83..92.33 rows=1000 width=20)
///         ->  Sort  (cost=69.83..72.33 rows=1000 width=16)
///               Sort Key: order_id, qty, price
///               ->  Seq Scan on orders  (cost=0.00..20.00 rows=1000 width=16)
/// ```
/// FIXME: for now we are not detecting prefix of sorting keys in order to save one sort exec phase
#[test]
fn over_partition_by_order_by_mix_up_prefix() {
    let sql =
            "SELECT order_id, MAX(qty) OVER (PARTITION BY order_id ORDER BY qty), MIN(qty) OVER (PARTITION BY order_id, qty ORDER BY price) from orders";
    let plan = logical_plan(sql).unwrap();
    assert_snapshot!(
        plan,
        @r#"
Projection: orders.order_id, max(orders.qty) PARTITION BY [orders.order_id] ORDER BY [orders.qty ASC NULLS LAST] RANGE BETWEEN UNBOUNDED PRECEDING AND CURRENT ROW, min(orders.qty) PARTITION BY [orders.order_id, orders.qty] ORDER BY [orders.price ASC NULLS LAST] RANGE BETWEEN UNBOUNDED PRECEDING AND CURRENT ROW
  WindowAggr: windowExpr=[[max(orders.qty) PARTITION BY [orders.order_id] ORDER BY [orders.qty ASC NULLS LAST] RANGE BETWEEN UNBOUNDED PRECEDING AND CURRENT ROW]]
    WindowAggr: windowExpr=[[min(orders.qty) PARTITION BY [orders.order_id, orders.qty] ORDER BY [orders.price ASC NULLS LAST] RANGE BETWEEN UNBOUNDED PRECEDING AND CURRENT ROW]]
      TableScan: orders
"#
    );
}

#[test]
fn approx_median_window() {
    let sql =
        "SELECT order_id, APPROX_MEDIAN(qty) OVER(PARTITION BY order_id) from orders";
    let plan = logical_plan(sql).unwrap();
    assert_snapshot!(
        plan,
        @r#"
Projection: orders.order_id, approx_median(orders.qty) PARTITION BY [orders.order_id] ROWS BETWEEN UNBOUNDED PRECEDING AND UNBOUNDED FOLLOWING
  WindowAggr: windowExpr=[[approx_median(orders.qty) PARTITION BY [orders.order_id] ROWS BETWEEN UNBOUNDED PRECEDING AND UNBOUNDED FOLLOWING]]
    TableScan: orders
"#
    );
}

#[test]
fn select_typed_date_string() {
    let sql = "SELECT date '2020-12-10' AS date";
    let plan = logical_plan(sql).unwrap();
    assert_snapshot!(
        plan,
        @r#"
    Projection: CAST(Utf8("2020-12-10") AS Date32) AS date
      EmptyRelation: rows=1
    "#
    );
}

#[test]
fn select_typed_time_string() {
    let sql = "SELECT TIME '08:09:10.123' AS time";
    let plan = logical_plan(sql).unwrap();
    assert_snapshot!(
        plan,
        @r#"
    Projection: CAST(Utf8("08:09:10.123") AS Time64(Nanosecond)) AS time
      EmptyRelation: rows=1
    "#
    );
}

#[test]
fn select_multibyte_column() {
    let sql = r#"SELECT "😀" FROM person"#;
    let plan = logical_plan(sql).unwrap();
    assert_snapshot!(
        plan,
        @r#"
Projection: person.😀
  TableScan: person
"#
    );
}

#[test]
fn select_groupby_orderby() {
    // ensure that references are correctly resolved in the order by clause
    // see https://github.com/apache/datafusion/issues/4854

    let sqls = vec![
        r#"
        SELECT
            avg(age) AS "value",
            date_trunc('month', birth_date) AS "birth_date"
            FROM person GROUP BY birth_date ORDER BY birth_date;
        "#,
        // Use fully qualified `person.birth_date` as argument to date_trunc, plan should be the same
        r#"
        SELECT
            avg(age) AS "value",
            date_trunc('month', person.birth_date) AS "birth_date"
            FROM person GROUP BY birth_date ORDER BY birth_date;
        "#,
        // Use fully qualified `person.birth_date` as group by, plan should be the same
        r#"
        SELECT
            avg(age) AS "value",
            date_trunc('month', birth_date) AS "birth_date"
            FROM person GROUP BY person.birth_date ORDER BY birth_date;
        "#,
        // Use fully qualified `person.birth_date` in both group and date_trunc, plan should be the same
        r#"
        SELECT
            avg(age) AS "value",
            date_trunc('month', person.birth_date) AS "birth_date"
            FROM person GROUP BY person.birth_date ORDER BY birth_date;
        "#,
    ];
    for sql in sqls {
        let plan = logical_plan(sql).unwrap();
        allow_duplicates! {
            assert_snapshot!(
                plan,
                // expect that this is not an ambiguous reference
                @r#"
        Sort: birth_date ASC NULLS LAST
          Projection: avg(person.age) AS value, date_trunc(Utf8("month"), person.birth_date) AS birth_date
            Aggregate: groupBy=[[person.birth_date]], aggr=[[avg(person.age)]]
              TableScan: person
        "#
            );
        }
    }

    // Use columnized `avg(age)` in the order by
    let sql = r#"SELECT
  avg(age) + avg(age),
  date_trunc('month', person.birth_date) AS "birth_date"
  FROM person GROUP BY person.birth_date ORDER BY avg(age) + avg(age);
"#;

    let plan = logical_plan(sql).unwrap();
    assert_snapshot!(
        plan,
        @r#"
Sort: avg(person.age) + avg(person.age) ASC NULLS LAST
  Projection: avg(person.age) + avg(person.age), date_trunc(Utf8("month"), person.birth_date) AS birth_date
    Aggregate: groupBy=[[person.birth_date]], aggr=[[avg(person.age)]]
      TableScan: person
"#
    );
}

fn logical_plan(sql: &str) -> Result<LogicalPlan> {
    logical_plan_with_options(sql, ParserOptions::default())
}

fn logical_plan_with_options(sql: &str, options: ParserOptions) -> Result<LogicalPlan> {
    let dialect = &GenericDialect {};
    logical_plan_with_dialect_and_options(sql, dialect, options)
}

fn logical_plan_with_dialect(sql: &str, dialect: &dyn Dialect) -> Result<LogicalPlan> {
    let state = MockSessionState::default().with_aggregate_function(sum_udaf());
    let context = MockContextProvider { state };
    let planner = SqlToRel::new(&context);
    let result = DFParser::parse_sql_with_dialect(sql, dialect);
    let mut ast = result?;
    planner.statement_to_plan(ast.pop_front().unwrap())
}

fn logical_plan_with_dialect_and_options(
    sql: &str,
    dialect: &dyn Dialect,
    options: ParserOptions,
) -> Result<LogicalPlan> {
    let state = MockSessionState::default()
        .with_scalar_function(Arc::new(unicode::character_length().as_ref().clone()))
        .with_scalar_function(Arc::new(string::concat().as_ref().clone()))
        .with_scalar_function(Arc::new(make_udf(
            "nullif",
            vec![DataType::Int32, DataType::Int32],
            DataType::Int32,
        )))
        .with_scalar_function(Arc::new(make_udf(
            "round",
            vec![DataType::Float64, DataType::Int64],
            DataType::Float32,
        )))
        .with_scalar_function(Arc::new(make_udf(
            "arrow_cast",
            vec![DataType::Int64, DataType::Utf8],
            DataType::Float64,
        )))
        .with_scalar_function(Arc::new(make_udf(
            "date_trunc",
            vec![DataType::Utf8, DataType::Timestamp(Nanosecond, None)],
            DataType::Int32,
        )))
        .with_scalar_function(Arc::new(make_udf(
            "sqrt",
            vec![DataType::Int64],
            DataType::Int64,
        )))
        .with_aggregate_function(sum_udaf())
        .with_aggregate_function(approx_median_udaf())
        .with_aggregate_function(count_udaf())
        .with_aggregate_function(avg_udaf())
        .with_aggregate_function(min_udaf())
        .with_aggregate_function(max_udaf())
        .with_aggregate_function(grouping_udaf())
        .with_window_function(rank_udwf())
        .with_window_function(row_number_udwf())
        .with_expr_planner(Arc::new(CoreFunctionPlanner::default()));

    let context = MockContextProvider { state };
    let planner = SqlToRel::new_with_options(&context, options);
    let result = DFParser::parse_sql_with_dialect(sql, dialect);
    let mut ast = result?;
    planner.statement_to_plan(ast.pop_front().unwrap())
}

fn make_udf(name: &'static str, args: Vec<DataType>, return_type: DataType) -> ScalarUDF {
    ScalarUDF::new_from_impl(DummyUDF::new(name, args, return_type))
}

/// Mocked UDF
#[derive(Debug, PartialEq, Eq, Hash)]
struct DummyUDF {
    name: &'static str,
    signature: Signature,
    return_type: DataType,
}

impl DummyUDF {
    fn new(name: &'static str, args: Vec<DataType>, return_type: DataType) -> Self {
        Self {
            name,
            signature: Signature::exact(args, Volatility::Immutable),
            return_type,
        }
    }
}

impl ScalarUDFImpl for DummyUDF {
    fn as_any(&self) -> &dyn Any {
        self
    }

    fn name(&self) -> &str {
        self.name
    }

    fn signature(&self) -> &Signature {
        &self.signature
    }

    fn return_type(&self, _arg_types: &[DataType]) -> Result<DataType> {
        Ok(self.return_type.clone())
    }

    fn invoke_with_args(&self, _args: ScalarFunctionArgs) -> Result<ColumnarValue> {
        panic!("dummy - not implemented")
    }
}

fn parse_decimals_parser_options() -> ParserOptions {
    ParserOptions {
        parse_float_as_decimal: true,
        enable_ident_normalization: false,
        support_varchar_with_length: false,
        map_string_types_to_utf8view: true,
        enable_options_value_normalization: false,
        collect_spans: false,
        default_null_ordering: NullOrdering::NullsMax,
    }
}

fn ident_normalization_parser_options_no_ident_normalization() -> ParserOptions {
    ParserOptions {
        parse_float_as_decimal: true,
        enable_ident_normalization: false,
        support_varchar_with_length: false,
        map_string_types_to_utf8view: true,
        enable_options_value_normalization: false,
        collect_spans: false,
        default_null_ordering: NullOrdering::NullsMax,
    }
}

fn ident_normalization_parser_options_ident_normalization() -> ParserOptions {
    ParserOptions {
        parse_float_as_decimal: true,
        enable_ident_normalization: true,
        support_varchar_with_length: false,
        map_string_types_to_utf8view: true,
        enable_options_value_normalization: false,
        collect_spans: false,
        default_null_ordering: NullOrdering::NullsMax,
    }
}

#[test]
fn select_partially_qualified_column() {
    let sql = "SELECT person.first_name FROM public.person";
    let plan = logical_plan(sql).unwrap();
    assert_snapshot!(
        plan,
        @r#"
Projection: public.person.first_name
  TableScan: public.person
"#
    );
}

#[test]
fn cross_join_not_to_inner_join() {
    let sql =
        "select person.id from person, orders, lineitem where person.id = person.age;";
    let plan = logical_plan(sql).unwrap();
    assert_snapshot!(
        plan,
        @r#"
Projection: person.id
  Filter: person.id = person.age
    Cross Join: 
      Cross Join: 
        TableScan: person
        TableScan: orders
      TableScan: lineitem
"#
    );
}

#[test]
fn join_with_aliases() {
    let sql = "select peeps.id, folks.first_name from person as peeps join person as folks on peeps.id = folks.id";
    let plan = logical_plan(sql).unwrap();
    assert_snapshot!(
        plan,
        @r#"
Projection: peeps.id, folks.first_name
  Inner Join:  Filter: peeps.id = folks.id
    SubqueryAlias: peeps
      TableScan: person
    SubqueryAlias: folks
      TableScan: person
"#
    );
}

#[test]
fn negative_interval_plus_interval_in_projection() {
    let sql = "select -interval '2 days' + interval '5 days';";
    let plan = logical_plan(sql).unwrap();
    assert_snapshot!(
        plan,
        @r#"
    Projection: IntervalMonthDayNano("IntervalMonthDayNano { months: 0, days: -2, nanoseconds: 0 }") + IntervalMonthDayNano("IntervalMonthDayNano { months: 0, days: 5, nanoseconds: 0 }")
      EmptyRelation: rows=1
    "#
    );
}

#[test]
fn complex_interval_expression_in_projection() {
    let sql = "select -interval '2 days' + interval '5 days'+ (-interval '3 days' + interval '5 days');";
    let plan = logical_plan(sql).unwrap();
    assert_snapshot!(
        plan,
        @r#"
    Projection: IntervalMonthDayNano("IntervalMonthDayNano { months: 0, days: -2, nanoseconds: 0 }") + IntervalMonthDayNano("IntervalMonthDayNano { months: 0, days: 5, nanoseconds: 0 }") + IntervalMonthDayNano("IntervalMonthDayNano { months: 0, days: -3, nanoseconds: 0 }") + IntervalMonthDayNano("IntervalMonthDayNano { months: 0, days: 5, nanoseconds: 0 }")
      EmptyRelation: rows=1
    "#
    );
}

#[test]
fn negative_sum_intervals_in_projection() {
    let sql = "select -((interval '2 days' + interval '5 days') + -(interval '4 days' + interval '7 days'));";
    let plan = logical_plan(sql).unwrap();
    assert_snapshot!(
        plan,
        @r#"
    Projection: (- IntervalMonthDayNano("IntervalMonthDayNano { months: 0, days: 2, nanoseconds: 0 }") + IntervalMonthDayNano("IntervalMonthDayNano { months: 0, days: 5, nanoseconds: 0 }") + (- IntervalMonthDayNano("IntervalMonthDayNano { months: 0, days: 4, nanoseconds: 0 }") + IntervalMonthDayNano("IntervalMonthDayNano { months: 0, days: 7, nanoseconds: 0 }")))
      EmptyRelation: rows=1
    "#
    );
}

#[test]
fn date_plus_interval_in_projection() {
    let sql = "select t_date32 + interval '5 days' FROM test";
    let plan = logical_plan(sql).unwrap();
    assert_snapshot!(
        plan,
        @r#"
Projection: test.t_date32 + IntervalMonthDayNano("IntervalMonthDayNano { months: 0, days: 5, nanoseconds: 0 }")
  TableScan: test
"#
    );
}

#[test]
fn date_plus_interval_in_filter() {
    let sql = "select t_date64 FROM test \
                    WHERE t_date64 \
                    BETWEEN cast('1999-12-31' as date) \
                        AND cast('1999-12-31' as date) + interval '30 days'";
    let plan = logical_plan(sql).unwrap();
    assert_snapshot!(
        plan,
        @r#"
Projection: test.t_date64
  Filter: test.t_date64 BETWEEN CAST(Utf8("1999-12-31") AS Date32) AND CAST(Utf8("1999-12-31") AS Date32) + IntervalMonthDayNano("IntervalMonthDayNano { months: 0, days: 30, nanoseconds: 0 }")
    TableScan: test
"#
    );
}

#[test]
fn exists_subquery() {
    let sql = "SELECT id FROM person p WHERE EXISTS \
            (SELECT first_name FROM person \
            WHERE last_name = p.last_name \
            AND state = p.state)";
    let plan = logical_plan(sql).unwrap();
    assert_snapshot!(
        plan,
        @r#"
Projection: p.id
  Filter: EXISTS (<subquery>)
    Subquery:
      Projection: person.first_name
        Filter: person.last_name = outer_ref(p.last_name) AND person.state = outer_ref(p.state)
          TableScan: person
    SubqueryAlias: p
      TableScan: person
"#
    );
}

#[test]
fn exists_subquery_schema_outer_schema_overlap() {
    // both the outer query and the schema select from unaliased "person"
    let sql = "SELECT person.id FROM person, person p \
            WHERE person.id = p.id AND EXISTS \
            (SELECT person.first_name FROM person, person p2 \
            WHERE person.id = p2.id \
            AND person.last_name = p.last_name \
            AND person.state = p.state)";
    let plan = logical_plan(sql).unwrap();
    assert_snapshot!(
        plan,
        @r#"
Projection: person.id
  Filter: person.id = p.id AND EXISTS (<subquery>)
    Subquery:
      Projection: person.first_name
        Filter: person.id = p2.id AND person.last_name = outer_ref(p.last_name) AND person.state = outer_ref(p.state)
          Cross Join: 
            TableScan: person
            SubqueryAlias: p2
              TableScan: person
    Cross Join: 
      TableScan: person
      SubqueryAlias: p
        TableScan: person
"#
    );
}

#[test]
fn in_subquery_uncorrelated() {
    let sql = "SELECT id FROM person p WHERE id IN \
            (SELECT id FROM person)";
    let plan = logical_plan(sql).unwrap();
    assert_snapshot!(
        plan,
        @r#"
Projection: p.id
  Filter: p.id IN (<subquery>)
    Subquery:
      Projection: person.id
        TableScan: person
    SubqueryAlias: p
      TableScan: person
"#
    );
}

#[test]
fn not_in_subquery_correlated() {
    let sql = "SELECT id FROM person p WHERE id NOT IN \
            (SELECT id FROM person WHERE last_name = p.last_name AND state = 'CO')";
    let plan = logical_plan(sql).unwrap();
    assert_snapshot!(
        plan,
        @r#"
Projection: p.id
  Filter: p.id NOT IN (<subquery>)
    Subquery:
      Projection: person.id
        Filter: person.last_name = outer_ref(p.last_name) AND person.state = Utf8("CO")
          TableScan: person
    SubqueryAlias: p
      TableScan: person
"#
    );
}

#[test]
fn scalar_subquery() {
    let sql =
        "SELECT p.id, (SELECT MAX(id) FROM person WHERE last_name = p.last_name) FROM person p";
    let plan = logical_plan(sql).unwrap();
    assert_snapshot!(
        plan,
        @r#"
Projection: p.id, (<subquery>)
  Subquery:
    Projection: max(person.id)
      Aggregate: groupBy=[[]], aggr=[[max(person.id)]]
        Filter: person.last_name = outer_ref(p.last_name)
          TableScan: person
  SubqueryAlias: p
    TableScan: person
"#
    );
}

#[test]
fn scalar_subquery_reference_outer_field() {
    let sql = "SELECT j1_string, j2_string \
        FROM j1, j2 \
        WHERE j1_id = j2_id - 1 \
        AND j2_id < (SELECT count(*) \
            FROM j1, j3 \
            WHERE j2_id = j1_id \
            AND j1_id = j3_id)";
    let plan = logical_plan(sql).unwrap();
    assert_snapshot!(
        plan,
        @r#"
Projection: j1.j1_string, j2.j2_string
  Filter: j1.j1_id = j2.j2_id - Int64(1) AND j2.j2_id < (<subquery>)
    Subquery:
      Projection: count(*)
        Aggregate: groupBy=[[]], aggr=[[count(*)]]
          Filter: outer_ref(j2.j2_id) = j1.j1_id AND j1.j1_id = j3.j3_id
            Cross Join: 
              TableScan: j1
              TableScan: j3
    Cross Join: 
      TableScan: j1
      TableScan: j2
"#
    );
}

#[test]
fn aggregate_with_rollup() {
    let sql =
        "SELECT id, state, age, count(*) FROM person GROUP BY id, ROLLUP (state, age)";
    let plan = logical_plan(sql).unwrap();
    assert_snapshot!(
        plan,
        @r#"
Projection: person.id, person.state, person.age, count(*)
  Aggregate: groupBy=[[GROUPING SETS ((person.id), (person.id, person.state), (person.id, person.state, person.age))]], aggr=[[count(*)]]
    TableScan: person
"#
    );
}

#[test]
fn aggregate_with_rollup_with_grouping() {
    let sql = "SELECT id, state, age, grouping(state), grouping(age), grouping(state) + grouping(age), count(*) \
        FROM person GROUP BY id, ROLLUP (state, age)";
    let plan = logical_plan(sql).unwrap();
    assert_snapshot!(
        plan,
        @r#"
Projection: person.id, person.state, person.age, grouping(person.state), grouping(person.age), grouping(person.state) + grouping(person.age), count(*)
  Aggregate: groupBy=[[GROUPING SETS ((person.id), (person.id, person.state), (person.id, person.state, person.age))]], aggr=[[grouping(person.state), grouping(person.age), count(*)]]
    TableScan: person
"#
    );
}

#[test]
fn rank_partition_grouping() {
    let sql = "select
            sum(age) as total_sum,
            state,
            last_name,
            grouping(state) + grouping(last_name) as x,
            rank() over (
                partition by grouping(state) + grouping(last_name),
                case when grouping(last_name) = 0 then state end
                order by sum(age) desc
                ) as the_rank
            from
                person
            group by rollup(state, last_name)";
    let plan = logical_plan(sql).unwrap();
    assert_snapshot!(
        plan,
        @r#"
Projection: sum(person.age) AS total_sum, person.state, person.last_name, grouping(person.state) + grouping(person.last_name) AS x, rank() PARTITION BY [grouping(person.state) + grouping(person.last_name), CASE WHEN grouping(person.last_name) = Int64(0) THEN person.state END] ORDER BY [sum(person.age) DESC NULLS FIRST] RANGE BETWEEN UNBOUNDED PRECEDING AND CURRENT ROW AS the_rank
  WindowAggr: windowExpr=[[rank() PARTITION BY [grouping(person.state) + grouping(person.last_name), CASE WHEN grouping(person.last_name) = Int64(0) THEN person.state END] ORDER BY [sum(person.age) DESC NULLS FIRST] RANGE BETWEEN UNBOUNDED PRECEDING AND CURRENT ROW]]
    Aggregate: groupBy=[[ROLLUP (person.state, person.last_name)]], aggr=[[sum(person.age), grouping(person.state), grouping(person.last_name)]]
      TableScan: person
"#
    );
}

#[test]
fn aggregate_with_cube() {
    let sql =
        "SELECT id, state, age, count(*) FROM person GROUP BY id, CUBE (state, age)";
    let plan = logical_plan(sql).unwrap();
    assert_snapshot!(
        plan,
        @r#"
Projection: person.id, person.state, person.age, count(*)
  Aggregate: groupBy=[[GROUPING SETS ((person.id), (person.id, person.state), (person.id, person.age), (person.id, person.state, person.age))]], aggr=[[count(*)]]
    TableScan: person
"#
    );
}

#[test]
fn round_decimal() {
    let sql = "SELECT round(price/3, 2) FROM test_decimal";
    let plan = logical_plan(sql).unwrap();
    assert_snapshot!(
        plan,
        @r#"
Projection: round(test_decimal.price / Int64(3), Int64(2))
  TableScan: test_decimal
"#
    );
}

#[test]
fn aggregate_with_grouping_sets() {
    let sql = "SELECT id, state, age, count(*) FROM person GROUP BY id, GROUPING SETS ((state), (state, age), (id, state))";
    let plan = logical_plan(sql).unwrap();
    assert_snapshot!(
        plan,
        @r#"
Projection: person.id, person.state, person.age, count(*)
  Aggregate: groupBy=[[GROUPING SETS ((person.id, person.state), (person.id, person.state, person.age), (person.id, person.id, person.state))]], aggr=[[count(*)]]
    TableScan: person
"#
    );
}

#[test]
fn join_on_disjunction_condition() {
    let sql = "SELECT id, order_id \
            FROM person \
            JOIN orders ON id = customer_id OR person.age > 30";
    let plan = logical_plan(sql).unwrap();
    assert_snapshot!(
        plan,
        @r#"
Projection: person.id, orders.order_id
  Inner Join:  Filter: person.id = orders.customer_id OR person.age > Int64(30)
    TableScan: person
    TableScan: orders
"#
    );
}

#[test]
fn join_on_complex_condition() {
    let sql = "SELECT id, order_id \
            FROM person \
            JOIN orders ON id = customer_id AND (person.age > 30 OR person.last_name = 'X')";
    let plan = logical_plan(sql).unwrap();
    assert_snapshot!(
        plan,
        @r#"
Projection: person.id, orders.order_id
  Inner Join:  Filter: person.id = orders.customer_id AND (person.age > Int64(30) OR person.last_name = Utf8("X"))
    TableScan: person
    TableScan: orders
"#
    );
}

#[test]
fn hive_aggregate_with_filter() -> Result<()> {
    let dialect = &HiveDialect {};
    let sql = "SELECT sum(age) FILTER (WHERE age > 4) FROM person";
    let plan = logical_plan_with_dialect(sql, dialect)?;

    assert_snapshot!(
        plan,
        @r##"
        Projection: sum(person.age) FILTER (WHERE person.age > Int64(4))
          Aggregate: groupBy=[[]], aggr=[[sum(person.age) FILTER (WHERE person.age > Int64(4))]]
            TableScan: person
        "##
    );

    Ok(())
}

#[test]
fn order_by_unaliased_name() {
    // https://github.com/apache/datafusion/issues/3160
    // This query was failing with:
    // SchemaError(FieldNotFound { qualifier: Some("p"), name: "state", valid_fields: ["z", "q"] })
    let sql =
        "select p.state z, sum(age) q from person p group by p.state order by p.state";
    let plan = logical_plan(sql).unwrap();
    assert_snapshot!(
        plan,
        @r#"
Projection: z, q
  Sort: p.state ASC NULLS LAST
    Projection: p.state AS z, sum(p.age) AS q, p.state
      Aggregate: groupBy=[[p.state]], aggr=[[sum(p.age)]]
        SubqueryAlias: p
          TableScan: person
"#
    );
}

#[test]
fn order_by_ambiguous_name() {
    let sql = "select * from person a join person b using (id) order by age";
    let err = logical_plan(sql).unwrap_err().strip_backtrace();

    assert_snapshot!(
        err,
        @r###"
        Schema error: Ambiguous reference to unqualified field age
        "###
    );
}

#[test]
fn group_by_ambiguous_name() {
    let sql = "select max(id) from person a join person b using (id) group by age";
    let err = logical_plan(sql).unwrap_err().strip_backtrace();

    assert_snapshot!(
        err,
        @r###"
        Schema error: Ambiguous reference to unqualified field age
        "###
    );
}

#[test]
fn test_zero_offset_with_limit() {
    let sql = "select id from person where person.id > 100 LIMIT 5 OFFSET 0;";
    let plan = logical_plan(sql).unwrap();
    assert_snapshot!(
        plan,
        @r#"
Limit: skip=0, fetch=5
  Projection: person.id
    Filter: person.id > Int64(100)
      TableScan: person
"#
    );
    // Flip the order of LIMIT and OFFSET in the query. Plan should remain the same.
    let sql = "SELECT id FROM person WHERE person.id > 100 OFFSET 0 LIMIT 5;";
    let plan = logical_plan(sql).unwrap();
    assert_snapshot!(
        plan,
        @r#"
Limit: skip=0, fetch=5
  Projection: person.id
    Filter: person.id > Int64(100)
      TableScan: person
"#
    );
}

#[test]
fn test_offset_no_limit() {
    let sql = "SELECT id FROM person WHERE person.id > 100 OFFSET 5;";
    let plan = logical_plan(sql).unwrap();
    assert_snapshot!(
        plan,
        @r#"
Limit: skip=5, fetch=None
  Projection: person.id
    Filter: person.id > Int64(100)
      TableScan: person
"#
    );
}

#[test]
fn test_offset_after_limit() {
    let sql = "select id from person where person.id > 100 LIMIT 5 OFFSET 3;";
    let plan = logical_plan(sql).unwrap();
    assert_snapshot!(
        plan,
        @r#"
Limit: skip=3, fetch=5
  Projection: person.id
    Filter: person.id > Int64(100)
      TableScan: person
"#
    );
}

#[test]
fn test_offset_before_limit() {
    let sql = "select id from person where person.id > 100 OFFSET 3 LIMIT 5;";
    let plan = logical_plan(sql).unwrap();
    assert_snapshot!(
        plan,
        @r#"
Limit: skip=3, fetch=5
  Projection: person.id
    Filter: person.id > Int64(100)
      TableScan: person
"#
    );
}

#[test]
fn test_distribute_by() {
    let sql = "select id from person distribute by state";
    let plan = logical_plan(sql).unwrap();
    assert_snapshot!(
        plan,
        @r#"
Repartition: DistributeBy(person.state)
  Projection: person.id
    TableScan: person
"#
    );
}

#[test]
fn test_double_quoted_literal_string() {
    // Assert double quoted literal string is parsed correctly like single quoted one in specific
    // dialect.
    let dialect = &MySqlDialect {};
    let single_quoted_res = format!(
        "{:?}",
        logical_plan_with_dialect("SELECT '1'", dialect).unwrap()
    );
    let double_quoted_res = format!(
        "{:?}",
        logical_plan_with_dialect("SELECT \"1\"", dialect).unwrap()
    );
    assert_eq!(single_quoted_res, double_quoted_res);

    // It should return error in other dialect.
    assert!(logical_plan("SELECT \"1\"").is_err());
}

#[test]
fn test_constant_expr_eq_join() {
    let sql = "SELECT id, order_id \
            FROM person \
            INNER JOIN orders \
            ON person.id = 10";
    let plan = logical_plan(sql).unwrap();
    assert_snapshot!(
        plan,
        @r#"
Projection: person.id, orders.order_id
  Inner Join:  Filter: person.id = Int64(10)
    TableScan: person
    TableScan: orders
"#
    );
}

#[test]
fn test_right_left_expr_eq_join() {
    let sql = "SELECT id, order_id \
            FROM person \
            INNER JOIN orders \
            ON orders.customer_id * 2 = person.id + 10";
    let plan = logical_plan(sql).unwrap();
    assert_snapshot!(
        plan,
        @r#"
Projection: person.id, orders.order_id
  Inner Join:  Filter: orders.customer_id * Int64(2) = person.id + Int64(10)
    TableScan: person
    TableScan: orders
"#
    );
}

#[test]
fn test_single_column_expr_eq_join() {
    let sql = "SELECT id, order_id \
            FROM person \
            INNER JOIN orders \
            ON person.id + 10 = orders.customer_id * 2";
    let plan = logical_plan(sql).unwrap();
    assert_snapshot!(
        plan,
        @r#"
Projection: person.id, orders.order_id
  Inner Join:  Filter: person.id + Int64(10) = orders.customer_id * Int64(2)
    TableScan: person
    TableScan: orders
"#
    );
}

#[test]
fn test_multiple_column_expr_eq_join() {
    let sql = "SELECT id, order_id \
            FROM person \
            INNER JOIN orders \
            ON person.id + person.age + 10 = orders.customer_id * 2 - orders.price";
    let plan = logical_plan(sql).unwrap();
    assert_snapshot!(
        plan,
        @r#"
Projection: person.id, orders.order_id
  Inner Join:  Filter: person.id + person.age + Int64(10) = orders.customer_id * Int64(2) - orders.price
    TableScan: person
    TableScan: orders
"#
    );
}

#[test]
fn test_left_expr_eq_join() {
    let sql = "SELECT id, order_id \
            FROM person \
            INNER JOIN orders \
            ON person.id + person.age + 10 = orders.customer_id";
    let plan = logical_plan(sql).unwrap();
    assert_snapshot!(
        plan,
        @r#"
Projection: person.id, orders.order_id
  Inner Join:  Filter: person.id + person.age + Int64(10) = orders.customer_id
    TableScan: person
    TableScan: orders
"#
    );
}

#[test]
fn test_right_expr_eq_join() {
    let sql = "SELECT id, order_id \
            FROM person \
            INNER JOIN orders \
            ON person.id = orders.customer_id * 2 - orders.price";
    let plan = logical_plan(sql).unwrap();
    assert_snapshot!(
        plan,
        @r#"
Projection: person.id, orders.order_id
  Inner Join:  Filter: person.id = orders.customer_id * Int64(2) - orders.price
    TableScan: person
    TableScan: orders
"#
    );
}

#[test]
fn test_noneq_with_filter_join() {
    // inner join
    let sql = "SELECT person.id, person.first_name \
        FROM person INNER JOIN orders \
        ON person.age > 10";
    let plan = logical_plan(sql).unwrap();
    assert_snapshot!(
        plan,
        @r#"
Projection: person.id, person.first_name
  Inner Join:  Filter: person.age > Int64(10)
    TableScan: person
    TableScan: orders
"#
    );
    // left join
    let sql = "SELECT person.id, person.first_name \
        FROM person LEFT JOIN orders \
        ON person.age > 10";
    let plan = logical_plan(sql).unwrap();
    assert_snapshot!(
        plan,
        @r#"
Projection: person.id, person.first_name
  Left Join:  Filter: person.age > Int64(10)
    TableScan: person
    TableScan: orders
"#
    );
    // right join
    let sql = "SELECT person.id, person.first_name \
        FROM person RIGHT JOIN orders \
        ON person.age > 10";
    let plan = logical_plan(sql).unwrap();
    assert_snapshot!(
        plan,
        @r#"
Projection: person.id, person.first_name
  Right Join:  Filter: person.age > Int64(10)
    TableScan: person
    TableScan: orders
"#
    );
    // full join
    let sql = "SELECT person.id, person.first_name \
        FROM person FULL JOIN orders \
        ON person.age > 10";
    let plan = logical_plan(sql).unwrap();
    assert_snapshot!(
        plan,
        @r#"
Projection: person.id, person.first_name
  Full Join:  Filter: person.age > Int64(10)
    TableScan: person
    TableScan: orders
"#
    );
}

#[test]
fn test_one_side_constant_full_join() {
    // TODO: this sql should be parsed as join after
    // https://github.com/apache/datafusion/issues/2877 is resolved.
    let sql = "SELECT id, order_id \
            FROM person \
            FULL OUTER JOIN orders \
            ON person.id = 10";
    let plan = logical_plan(sql).unwrap();
    assert_snapshot!(
        plan,
        @r#"
Projection: person.id, orders.order_id
  Full Join:  Filter: person.id = Int64(10)
    TableScan: person
    TableScan: orders
"#
    );
}

#[test]
fn test_select_join_key_inner_join() {
    let sql = "SELECT  orders.customer_id * 2,  person.id + 10
            FROM person
            INNER JOIN orders
            ON orders.customer_id * 2 = person.id + 10";
    let plan = logical_plan(sql).unwrap();
    assert_snapshot!(
        plan,
        @r#"
Projection: orders.customer_id * Int64(2), person.id + Int64(10)
  Inner Join:  Filter: orders.customer_id * Int64(2) = person.id + Int64(10)
    TableScan: person
    TableScan: orders
"#
    );
}

#[test]
fn test_select_order_by() {
    let sql = "SELECT '1' from person order by id";
    let plan = logical_plan(sql).unwrap();
    assert_snapshot!(
        plan,
        @r#"
Projection: Utf8("1")
  Sort: person.id ASC NULLS LAST
    Projection: Utf8("1"), person.id
      TableScan: person
"#
    );
}

#[test]
fn test_select_distinct_order_by() {
    let sql = "SELECT distinct '1' from person order by id";

    // It should return error.
    let result = logical_plan(sql);
    assert!(result.is_err());
    let err = result.err().unwrap().strip_backtrace();

    assert_snapshot!(
        err,
        @r###"
        Error during planning: For SELECT DISTINCT, ORDER BY expressions person.id must appear in select list
        "###
    );
}

#[test]
<<<<<<< HEAD
fn test_select_sort_by() {
    let sql = "SELECT id,age from person SORT BY id";
=======
fn test_select_qualify_basic() {
    let sql = "SELECT person.id, ROW_NUMBER() OVER (PARTITION BY person.age ORDER BY person.id) as rn FROM person QUALIFY rn = 1";
>>>>>>> 3abee733
    let plan = logical_plan(sql).unwrap();
    assert_snapshot!(
        plan,
        @r#"
<<<<<<< HEAD
Sort: person.id ASC NULLS LAST, preserve_ordering=true
  Projection: person.id, person.age
    TableScan: person
=======
Projection: person.id, row_number() PARTITION BY [person.age] ORDER BY [person.id ASC NULLS LAST] RANGE BETWEEN UNBOUNDED PRECEDING AND CURRENT ROW AS rn
  Filter: row_number() PARTITION BY [person.age] ORDER BY [person.id ASC NULLS LAST] RANGE BETWEEN UNBOUNDED PRECEDING AND CURRENT ROW = Int64(1)
    WindowAggr: windowExpr=[[row_number() PARTITION BY [person.age] ORDER BY [person.id ASC NULLS LAST] RANGE BETWEEN UNBOUNDED PRECEDING AND CURRENT ROW]]
      TableScan: person
>>>>>>> 3abee733
"#
    );
}

#[test]
<<<<<<< HEAD
fn test_select_cluster_by() {
    let sql = "SELECT id,age  from person CLUSTER BY id";
=======
fn test_select_qualify_without_window_function() {
    let sql = "SELECT person.id FROM person QUALIFY person.id > 1";
    let err = logical_plan(sql).unwrap_err();
    assert_eq!(
        err.strip_backtrace(),
        "Error during planning: QUALIFY clause requires window functions in the SELECT list or QUALIFY clause"
    );
}

#[test]
fn test_select_qualify_complex_condition() {
    let sql = "SELECT person.id, person.age, ROW_NUMBER() OVER (PARTITION BY person.age ORDER BY person.id) as rn, RANK() OVER (ORDER BY person.salary) as rank FROM person QUALIFY rn <= 2 AND rank <= 5";
>>>>>>> 3abee733
    let plan = logical_plan(sql).unwrap();
    assert_snapshot!(
        plan,
        @r#"
<<<<<<< HEAD
Sort: person.id ASC NULLS LAST, preserve_ordering=true
  Repartition: DistributeBy(person.id)
    Projection: person.id, person.age
      TableScan: person
=======
Projection: person.id, person.age, row_number() PARTITION BY [person.age] ORDER BY [person.id ASC NULLS LAST] RANGE BETWEEN UNBOUNDED PRECEDING AND CURRENT ROW AS rn, rank() ORDER BY [person.salary ASC NULLS LAST] RANGE BETWEEN UNBOUNDED PRECEDING AND CURRENT ROW AS rank
  Filter: row_number() PARTITION BY [person.age] ORDER BY [person.id ASC NULLS LAST] RANGE BETWEEN UNBOUNDED PRECEDING AND CURRENT ROW <= Int64(2) AND rank() ORDER BY [person.salary ASC NULLS LAST] RANGE BETWEEN UNBOUNDED PRECEDING AND CURRENT ROW <= Int64(5)
    WindowAggr: windowExpr=[[rank() ORDER BY [person.salary ASC NULLS LAST] RANGE BETWEEN UNBOUNDED PRECEDING AND CURRENT ROW]]
      WindowAggr: windowExpr=[[row_number() PARTITION BY [person.age] ORDER BY [person.id ASC NULLS LAST] RANGE BETWEEN UNBOUNDED PRECEDING AND CURRENT ROW]]
        TableScan: person
>>>>>>> 3abee733
"#
    );
}

#[rstest]
#[case::select_lateral_view_unsupported(
    "SELECT id, number FROM person LATERAL VIEW explode(numbers) exploded_table AS number",
    "This feature is not implemented: LATERAL VIEWS"
)]
#[case::select_top_unsupported(
    "SELECT TOP (5) * FROM person",
    "This feature is not implemented: TOP"
)]
#[test]
fn test_select_unsupported_syntax_errors(#[case] sql: &str, #[case] error: &str) {
    let err = logical_plan(sql).unwrap_err();
    assert_eq!(err.strip_backtrace(), error)
}

#[test]
fn select_order_by_with_cast() {
    let sql =
        "SELECT first_name AS first_name FROM (SELECT first_name AS first_name FROM person) ORDER BY CAST(first_name as INT)";
    let plan = logical_plan(sql).unwrap();
    assert_snapshot!(
        plan,
        @r#"
Sort: CAST(person.first_name AS Int32) ASC NULLS LAST
  Projection: person.first_name
    Projection: person.first_name
      TableScan: person
"#
    );
}

#[test]
fn test_avoid_add_alias() {
    // avoiding adding an alias if the column name is the same.
    // plan1 = plan2
    let sql = "select person.id as id from person order by person.id";
    let plan1 = logical_plan(sql).unwrap();
    let sql = "select id from person order by id";
    let plan2 = logical_plan(sql).unwrap();
    assert_eq!(format!("{plan1:?}"), format!("{plan2:?}"));
}

#[test]
fn test_duplicated_left_join_key_inner_join() {
    //  person.id * 2 happen twice in left side.
    let sql = "SELECT person.id, person.age
            FROM person
            INNER JOIN orders
            ON person.id * 2 = orders.customer_id + 10 and person.id * 2 = orders.order_id";
    let plan = logical_plan(sql).unwrap();
    assert_snapshot!(
        plan,
        @r#"
Projection: person.id, person.age
  Inner Join:  Filter: person.id * Int64(2) = orders.customer_id + Int64(10) AND person.id * Int64(2) = orders.order_id
    TableScan: person
    TableScan: orders
"#
    );
}

#[test]
fn test_duplicated_right_join_key_inner_join() {
    //  orders.customer_id + 10 happen twice in right side.
    let sql = "SELECT person.id, person.age
            FROM person
            INNER JOIN orders
            ON person.id * 2 = orders.customer_id + 10 and person.id =  orders.customer_id + 10";
    let plan = logical_plan(sql).unwrap();
    assert_snapshot!(
        plan,
        @r#"
Projection: person.id, person.age
  Inner Join:  Filter: person.id * Int64(2) = orders.customer_id + Int64(10) AND person.id = orders.customer_id + Int64(10)
    TableScan: person
    TableScan: orders
"#
    );
}

#[test]
fn test_ambiguous_column_references_in_on_join() {
    let sql = "select p1.id, p1.age, p2.id
            from person as p1
            INNER JOIN person as p2
            ON id = 1";

    // It should return error.
    let result = logical_plan(sql);
    assert!(result.is_err());
    let err = result.err().unwrap().strip_backtrace();

    assert_snapshot!(
        err,
        @r###"
        Schema error: Ambiguous reference to unqualified field id
        "###
    );
}

#[test]
fn test_ambiguous_column_references_with_in_using_join() {
    let sql = "select p1.id, p1.age, p2.id
            from person as p1
            INNER JOIN person as p2
            using(id)";
    let plan = logical_plan(sql).unwrap();
    assert_snapshot!(
        plan,
        @r#"
Projection: p1.id, p1.age, p2.id
  Inner Join: Using p1.id = p2.id
    SubqueryAlias: p1
      TableScan: person
    SubqueryAlias: p2
      TableScan: person
"#
    );
}

#[test]
fn test_inner_join_with_cast_key() {
    let sql = "SELECT person.id, person.age
            FROM person
            INNER JOIN orders
            ON cast(person.id as Int) = cast(orders.customer_id as Int)";
    let plan = logical_plan(sql).unwrap();
    assert_snapshot!(
        plan,
        @r#"
Projection: person.id, person.age
  Inner Join:  Filter: CAST(person.id AS Int32) = CAST(orders.customer_id AS Int32)
    TableScan: person
    TableScan: orders
"#
    );
}

#[test]
fn test_multi_grouping_sets() {
    let sql = "SELECT person.id, person.age
            FROM person
            GROUP BY
                person.id,
                GROUPING SETS ((person.age,person.salary),(person.age))";
    let plan = logical_plan(sql).unwrap();
    assert_snapshot!(
        plan,
        @r#"
Projection: person.id, person.age
  Aggregate: groupBy=[[GROUPING SETS ((person.id, person.age, person.salary), (person.id, person.age))]], aggr=[[]]
    TableScan: person
"#
    );
    let sql = "SELECT person.id, person.age
            FROM person
            GROUP BY
                person.id,
                GROUPING SETS ((person.age, person.salary),(person.age)),
                ROLLUP(person.state, person.birth_date)";
    let plan = logical_plan(sql).unwrap();
    assert_snapshot!(
        plan,
        @r#"
Projection: person.id, person.age
  Aggregate: groupBy=[[GROUPING SETS ((person.id, person.age, person.salary), (person.id, person.age, person.salary, person.state), (person.id, person.age, person.salary, person.state, person.birth_date), (person.id, person.age), (person.id, person.age, person.state), (person.id, person.age, person.state, person.birth_date))]], aggr=[[]]
    TableScan: person
"#
    );
}

#[test]
fn test_field_not_found_window_function() {
    let order_by_sql = "SELECT count() OVER (order by a);";
    let order_by_err = logical_plan(order_by_sql)
        .expect_err("query should have failed")
        .strip_backtrace();

    assert_snapshot!(
        order_by_err,
        @r###"
        Schema error: No field named a.
        "###
    );

    let partition_by_sql = "SELECT count() OVER (PARTITION BY a);";
    let partition_by_err = logical_plan(partition_by_sql)
        .expect_err("query should have failed")
        .strip_backtrace();

    assert_snapshot!(
        partition_by_err,
        @r###"
        Schema error: No field named a.
        "###
    );

    let sql = "SELECT order_id, MAX(qty) OVER (PARTITION BY orders.order_id) from orders";
    let plan = logical_plan(sql).unwrap();
    assert_snapshot!(
        plan,
        @r#"
Projection: orders.order_id, max(orders.qty) PARTITION BY [orders.order_id] ROWS BETWEEN UNBOUNDED PRECEDING AND UNBOUNDED FOLLOWING
  WindowAggr: windowExpr=[[max(orders.qty) PARTITION BY [orders.order_id] ROWS BETWEEN UNBOUNDED PRECEDING AND UNBOUNDED FOLLOWING]]
    TableScan: orders
"#
    );
}

#[test]
fn test_parse_escaped_string_literal_value() {
    let sql = r"SELECT character_length('\r\n') AS len";
    let plan = logical_plan(sql).unwrap();
    assert_snapshot!(
        plan,
        @r#"
    Projection: character_length(Utf8("\r\n")) AS len
      EmptyRelation: rows=1
    "#
    );
    let sql = "SELECT character_length(E'\r\n') AS len";
    let plan = logical_plan(sql).unwrap();
    assert_snapshot!(
        plan,
        @r#"
    Projection: character_length(Utf8("
    ")) AS len
      EmptyRelation: rows=1
    "#
    );
    let sql =
        r"SELECT character_length(E'\445') AS len, E'\x4B' AS hex, E'\u0001' AS unicode";
    let plan = logical_plan(sql).unwrap();
    assert_snapshot!(
        plan,
        @"Projection: character_length(Utf8(\"%\")) AS len, Utf8(\"K\") AS hex, Utf8(\"\u{1}\") AS unicode\n  EmptyRelation: rows=1"
    );

    let sql = r"SELECT character_length(E'\000') AS len";

    assert_snapshot!(
        logical_plan(sql).unwrap_err(),
        @r###"
        SQL error: TokenizerError("Unterminated encoded string literal at Line: 1, Column: 25")
        "###
    );
}

#[test]
fn plan_create_index() {
    let sql =
        "CREATE UNIQUE INDEX IF NOT EXISTS idx_name ON test USING btree (name, age DESC)";
    let plan = logical_plan_with_options(sql, ParserOptions::default()).unwrap();
    match plan {
        LogicalPlan::Ddl(DdlStatement::CreateIndex(CreateIndex {
            name,
            table,
            using,
            columns,
            unique,
            if_not_exists,
            ..
        })) => {
            assert_eq!(name, Some("idx_name".to_string()));
            assert_eq!(format!("{table}"), "test");
            assert_eq!(using, Some("btree".to_string()));
            assert_eq!(
                columns,
                vec![col("name").sort(true, false), col("age").sort(false, true),]
            );
            assert!(unique);
            assert!(if_not_exists);
        }
        _ => panic!("wrong plan type"),
    }
}

fn assert_field_not_found(mut err: DataFusionError, name: &str) {
    let err = loop {
        match err {
            DataFusionError::Diagnostic(_, wrapped_err) => {
                err = *wrapped_err;
            }
            DataFusionError::Collection(errs) => {
                err = errs.into_iter().next().unwrap();
            }
            err => break err,
        }
    };
    match err {
        DataFusionError::SchemaError(_, _) => {
            let msg = format!("{err}");
            let expected = format!("Schema error: No field named {name}.");
            if !msg.starts_with(&expected) {
                panic!("error [{msg}] did not start with [{expected}]");
            }
        }
        _ => panic!("assert_field_not_found wrong error type"),
    }
}

#[cfg(test)]
#[ctor::ctor]
fn init() {
    // Enable RUST_LOG logging configuration for tests
    let _ = env_logger::try_init();
}

#[test]
fn test_no_functions_registered() {
    let sql = "SELECT foo()";

    let options = ParserOptions::default();
    let dialect = &GenericDialect {};
    let state = MockSessionState::default();
    let context = MockContextProvider { state };
    let planner = SqlToRel::new_with_options(&context, options);
    let result = DFParser::parse_sql_with_dialect(sql, dialect);
    let mut ast = result.unwrap();

    let err = planner.statement_to_plan(ast.pop_front().unwrap());

    assert_contains!(
        err.unwrap_err().to_string(),
        "Internal error: No functions registered with this context."
    );
}

#[test]
fn test_no_substring_registered() {
    // substring requires an expression planner
    let sql = "SELECT SUBSTRING(foo, bar, baz) FROM person";
    let err = logical_plan(sql).expect_err("query should have failed");

    assert_snapshot!(
        err.strip_backtrace(),
        @"This feature is not implemented: Substring could not be planned by registered expr planner. Hint: enable the `unicode_expressions"
    );
}

#[test]
fn test_no_substring_registered_alt_syntax() {
    // Alternate syntax for substring
    let sql = "SELECT SUBSTRING(foo FROM bar) FROM person";
    let err = logical_plan(sql).expect_err("query should have failed");

    assert_snapshot!(
        err.strip_backtrace(),
        @"This feature is not implemented: Substring could not be planned by registered expr planner. Hint: enable the `unicode_expressions"
    );
}

#[test]
fn test_custom_type_plan() -> Result<()> {
    let sql = "SELECT DATETIME '2001-01-01 18:00:00'";

    // test the default behavior
    let options = ParserOptions::default();
    let dialect = &GenericDialect {};
    let state = MockSessionState::default();
    let context = MockContextProvider { state };
    let planner = SqlToRel::new_with_options(&context, options);
    let result = DFParser::parse_sql_with_dialect(sql, dialect);
    let mut ast = result.unwrap();
    let err = planner.statement_to_plan(ast.pop_front().unwrap());
    assert_contains!(
        err.unwrap_err().to_string(),
        "This feature is not implemented: Unsupported SQL type Datetime(None)"
    );

    fn plan_sql(sql: &str) -> LogicalPlan {
        let options = ParserOptions::default();
        let dialect = &GenericDialect {};
        let state = MockSessionState::default()
            .with_scalar_function(make_array_udf())
            .with_expr_planner(Arc::new(CustomExprPlanner {}))
            .with_type_planner(Arc::new(CustomTypePlanner {}));
        let context = MockContextProvider { state };
        let planner = SqlToRel::new_with_options(&context, options);
        let result = DFParser::parse_sql_with_dialect(sql, dialect);
        let mut ast = result.unwrap();
        planner.statement_to_plan(ast.pop_front().unwrap()).unwrap()
    }

    let plan = plan_sql(sql);

    assert_snapshot!(
        plan,
        @r#"
    Projection: CAST(Utf8("2001-01-01 18:00:00") AS Timestamp(Nanosecond, None))
      EmptyRelation: rows=1
    "#
    );

    let plan = plan_sql("SELECT CAST(TIMESTAMP '2001-01-01 18:00:00' AS DATETIME)");

    assert_snapshot!(
        plan,
        @r#"
    Projection: CAST(CAST(Utf8("2001-01-01 18:00:00") AS Timestamp(Nanosecond, None)) AS Timestamp(Nanosecond, None))
      EmptyRelation: rows=1
    "#
    );

    let plan = plan_sql(
        "SELECT ARRAY[DATETIME '2001-01-01 18:00:00', DATETIME '2001-01-02 18:00:00']",
    );

    assert_snapshot!(
        plan,
        @r#"
    Projection: make_array(CAST(Utf8("2001-01-01 18:00:00") AS Timestamp(Nanosecond, None)), CAST(Utf8("2001-01-02 18:00:00") AS Timestamp(Nanosecond, None)))
      EmptyRelation: rows=1
    "#
    );

    Ok(())
}

fn error_message_test(sql: &str, err_msg_starts_with: &str) {
    let err = logical_plan(sql).expect_err("query should have failed");
    assert!(
        err.strip_backtrace().starts_with(err_msg_starts_with),
        "Expected error to start with '{}', but got: '{}'",
        err_msg_starts_with,
        err.strip_backtrace(),
    );
}

#[test]
fn test_error_message_invalid_scalar_function_signature() {
    error_message_test(
        "select sqrt()",
        "Error during planning: 'sqrt' does not support zero arguments",
    );
    error_message_test(
        "select sqrt(1, 2)",
        "Error during planning: Failed to coerce arguments",
    );
}

#[test]
fn test_error_message_invalid_aggregate_function_signature() {
    error_message_test(
        "select sum()",
        "Error during planning: Execution error: Function 'sum' user-defined coercion failed with \"Execution error: sum function requires 1 argument, got 0\"",
    );
    // We keep two different prefixes because they clarify each other.
    // It might be incorrect, and we should consider keeping only one.
    error_message_test(
        "select max(9, 3)",
        "Error during planning: Execution error: Function 'max' user-defined coercion failed",
    );
}

#[test]
fn test_error_message_invalid_window_function_signature() {
    error_message_test(
        "select rank(1) over()",
        "Error during planning: The function 'rank' expected zero argument but received 1",
    );
}

#[test]
fn test_error_message_invalid_window_aggregate_function_signature() {
    error_message_test(
        "select sum() over()",
        "Error during planning: Execution error: Function 'sum' user-defined coercion failed with \"Execution error: sum function requires 1 argument, got 0\"",
    );
}

// Test issue: https://github.com/apache/datafusion/issues/14058
// Select with wildcard over a USING/NATURAL JOIN should deduplicate condition columns.
#[test]
fn test_using_join_wildcard_schema() {
    let sql = "SELECT * FROM orders o1 JOIN orders o2 USING (order_id)";
    let plan = logical_plan(sql).unwrap();
    let count = plan
        .schema()
        .iter()
        .filter(|(_, f)| f.name() == "order_id")
        .count();
    // Only one order_id column
    assert_eq!(count, 1);

    let sql = "SELECT * FROM orders o1 NATURAL JOIN orders o2";
    let plan = logical_plan(sql).unwrap();
    // Only columns from one join side should be present
    let expected_fields = vec![
        "o1.order_id".to_string(),
        "o1.customer_id".to_string(),
        "o1.o_item_id".to_string(),
        "o1.qty".to_string(),
        "o1.price".to_string(),
        "o1.delivered".to_string(),
    ];
    assert_eq!(plan.schema().field_names(), expected_fields);

    // Reproducible example of issue #14058
    let sql = "WITH t1 AS (SELECT 1 AS id, 'a' AS value1),
        t2 AS (SELECT 1 AS id, 'x' AS value2)
        SELECT * FROM t1 NATURAL JOIN t2";
    let plan = logical_plan(sql).unwrap();
    assert_eq!(
        plan.schema().field_names(),
        [
            "t1.id".to_string(),
            "t1.value1".to_string(),
            "t2.value2".to_string()
        ]
    );

    // Multiple joins
    let sql = "WITH t1 AS (SELECT 1 AS a, 1 AS b),
        t2 AS (SELECT 1 AS a, 2 AS c),
        t3 AS (SELECT 1 AS c, 2 AS d)
        SELECT * FROM t1 NATURAL JOIN t2 RIGHT JOIN t3 USING (c)";
    let plan = logical_plan(sql).unwrap();
    assert_eq!(
        plan.schema().field_names(),
        [
            "t1.a".to_string(),
            "t1.b".to_string(),
            "t2.c".to_string(),
            "t3.d".to_string()
        ]
    );

    // Subquery
    let sql = "WITH t1 AS (SELECT 1 AS a, 1 AS b),
        t2 AS (SELECT 1 AS a, 2 AS c),
        t3 AS (SELECT 1 AS c, 2 AS d)
        SELECT * FROM (SELECT * FROM t1 LEFT JOIN t2 USING(a)) NATURAL JOIN t3";
    let plan = logical_plan(sql).unwrap();
    assert_eq!(
        plan.schema().field_names(),
        [
            "t1.a".to_string(),
            "t1.b".to_string(),
            "t2.c".to_string(),
            "t3.d".to_string()
        ]
    );
}<|MERGE_RESOLUTION|>--- conflicted
+++ resolved
@@ -4188,36 +4188,50 @@
 }
 
 #[test]
-<<<<<<< HEAD
 fn test_select_sort_by() {
     let sql = "SELECT id,age from person SORT BY id";
-=======
-fn test_select_qualify_basic() {
-    let sql = "SELECT person.id, ROW_NUMBER() OVER (PARTITION BY person.age ORDER BY person.id) as rn FROM person QUALIFY rn = 1";
->>>>>>> 3abee733
-    let plan = logical_plan(sql).unwrap();
-    assert_snapshot!(
-        plan,
-        @r#"
-<<<<<<< HEAD
+    let plan = logical_plan(sql).unwrap();
+    assert_snapshot!(
+        plan,
+        @r#"
 Sort: person.id ASC NULLS LAST, preserve_ordering=true
   Projection: person.id, person.age
     TableScan: person
-=======
+"#
+    );
+}
+
+#[test]
+fn test_select_cluster_by() {
+    let sql = "SELECT id,age  from person CLUSTER BY id";
+    let plan = logical_plan(sql).unwrap();
+    assert_snapshot!(
+        plan,
+        @r#"
+Sort: person.id ASC NULLS LAST, preserve_ordering=true
+  Repartition: DistributeBy(person.id)
+    Projection: person.id, person.age
+      TableScan: person
+"#
+    );
+}
+
+#[test]
+fn test_select_qualify_basic() {
+    let sql = "SELECT person.id, ROW_NUMBER() OVER (PARTITION BY person.age ORDER BY person.id) as rn FROM person QUALIFY rn = 1";
+    let plan = logical_plan(sql).unwrap();
+    assert_snapshot!(
+        plan,
+        @r#"
 Projection: person.id, row_number() PARTITION BY [person.age] ORDER BY [person.id ASC NULLS LAST] RANGE BETWEEN UNBOUNDED PRECEDING AND CURRENT ROW AS rn
   Filter: row_number() PARTITION BY [person.age] ORDER BY [person.id ASC NULLS LAST] RANGE BETWEEN UNBOUNDED PRECEDING AND CURRENT ROW = Int64(1)
     WindowAggr: windowExpr=[[row_number() PARTITION BY [person.age] ORDER BY [person.id ASC NULLS LAST] RANGE BETWEEN UNBOUNDED PRECEDING AND CURRENT ROW]]
       TableScan: person
->>>>>>> 3abee733
-"#
-    );
-}
-
-#[test]
-<<<<<<< HEAD
-fn test_select_cluster_by() {
-    let sql = "SELECT id,age  from person CLUSTER BY id";
-=======
+"#
+    );
+}
+
+#[test]
 fn test_select_qualify_without_window_function() {
     let sql = "SELECT person.id FROM person QUALIFY person.id > 1";
     let err = logical_plan(sql).unwrap_err();
@@ -4230,23 +4244,15 @@
 #[test]
 fn test_select_qualify_complex_condition() {
     let sql = "SELECT person.id, person.age, ROW_NUMBER() OVER (PARTITION BY person.age ORDER BY person.id) as rn, RANK() OVER (ORDER BY person.salary) as rank FROM person QUALIFY rn <= 2 AND rank <= 5";
->>>>>>> 3abee733
-    let plan = logical_plan(sql).unwrap();
-    assert_snapshot!(
-        plan,
-        @r#"
-<<<<<<< HEAD
-Sort: person.id ASC NULLS LAST, preserve_ordering=true
-  Repartition: DistributeBy(person.id)
-    Projection: person.id, person.age
-      TableScan: person
-=======
+    let plan = logical_plan(sql).unwrap();
+    assert_snapshot!(
+        plan,
+        @r#"
 Projection: person.id, person.age, row_number() PARTITION BY [person.age] ORDER BY [person.id ASC NULLS LAST] RANGE BETWEEN UNBOUNDED PRECEDING AND CURRENT ROW AS rn, rank() ORDER BY [person.salary ASC NULLS LAST] RANGE BETWEEN UNBOUNDED PRECEDING AND CURRENT ROW AS rank
   Filter: row_number() PARTITION BY [person.age] ORDER BY [person.id ASC NULLS LAST] RANGE BETWEEN UNBOUNDED PRECEDING AND CURRENT ROW <= Int64(2) AND rank() ORDER BY [person.salary ASC NULLS LAST] RANGE BETWEEN UNBOUNDED PRECEDING AND CURRENT ROW <= Int64(5)
     WindowAggr: windowExpr=[[rank() ORDER BY [person.salary ASC NULLS LAST] RANGE BETWEEN UNBOUNDED PRECEDING AND CURRENT ROW]]
       WindowAggr: windowExpr=[[row_number() PARTITION BY [person.age] ORDER BY [person.id ASC NULLS LAST] RANGE BETWEEN UNBOUNDED PRECEDING AND CURRENT ROW]]
         TableScan: person
->>>>>>> 3abee733
 "#
     );
 }
