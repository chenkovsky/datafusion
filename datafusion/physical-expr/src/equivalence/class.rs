--- conflicted
+++ resolved
@@ -15,18 +15,6 @@
 // specific language governing permissions and limitations
 // under the License.
 
-<<<<<<< HEAD
-=======
-use super::{add_offset_to_expr, ProjectionMapping};
-use crate::{
-    expressions::Column, LexOrdering, LexRequirement, PhysicalExpr, PhysicalExprRef,
-    PhysicalSortExpr, PhysicalSortRequirement,
-};
-use datafusion_common::tree_node::{Transformed, TransformedResult, TreeNode};
-use datafusion_common::{HashMap, JoinType, ScalarValue};
-use datafusion_physical_expr_common::physical_expr::format_physical_expr_list;
-use itertools::Itertools;
->>>>>>> 5f50159e
 use std::fmt::Display;
 use std::ops::Deref;
 use std::sync::Arc;
@@ -43,6 +31,7 @@
 use datafusion_physical_expr_common::physical_expr::format_physical_expr_list;
 
 use indexmap::{IndexMap, IndexSet};
+use itertools::Itertools;
 
 /// Represents whether a constant expression's value is uniform or varies across
 /// partitions. Has two variants:
@@ -484,43 +473,6 @@
         self.bridge_classes() || change
     }
 
-    /// Creates a mapping from expressions to their positions in the equivalence group.
-    ///
-    /// This function builds a HashMap that maps each expression to a tuple containing:
-    /// 1. A unique index for the expression (based on insertion order)
-    /// 2. The ID of the equivalence class it belongs to
-    ///
-    /// # Returns
-    ///
-    /// A HashMap where:
-    /// - Key: Reference to a physical expression
-    /// - Value: A tuple (expr_index, class_id) where:
-    ///   - expr_index: A unique index for the expression (0-based, based on insertion order)
-    ///   - class_id: The index of the equivalence class containing this expression
-    ///
-    /// # Example
-    ///
-    /// For an equivalence group with classes:
-    /// - Class 0: [a, b]
-    /// - Class 1: [c, d]
-    ///
-    /// The function returns:
-    /// {
-    ///   a -> (0, 0),
-    ///   b -> (1, 0),
-    ///   c -> (2, 1),
-    ///   d -> (3, 1)
-    /// }
-    fn expressions(&self) -> HashMap<&Arc<dyn PhysicalExpr>, (usize, usize)> {
-        let mut map = HashMap::new();
-        for (cls_id, cls) in self.classes.iter().enumerate() {
-            for expr in cls.exprs.iter() {
-                map.insert(expr, (map.len(), cls_id));
-            }
-        }
-        map
-    }
-
     /// Computes the intersection of two equivalence groups.
     ///
     /// This function finds all expressions that are equivalent in both groups by:
@@ -549,30 +501,28 @@
     /// Result: [b, c]     // b=c in both groups
     ///
     pub fn intersect(&self, other: &Self) -> Self {
-        let self_exprs = self.expressions();
-
         let mut new_classes = Vec::new();
         for cls in other.classes.iter() {
             let exprs = cls
                 .exprs
                 .iter()
                 .flat_map(|expr| {
-                    self_exprs
+                    self.map
                         .get(expr)
-                        .map(|(expr_id, cls_id)| (expr, *expr_id, *cls_id))
+                        .map(|cls_id| (expr, *cls_id))
                 })
-                .sorted_by_key(|(_, expr_id, _)| *expr_id)
+                .sorted_by_key(|(_, cls_id)| *cls_id)
                 .collect::<Vec<_>>();
             let mut start = 0;
             if exprs.len() <= 1 {
                 continue;
             }
             for i in 0..exprs.len() - 1 {
-                let cls_id = exprs[i].2;
-                let next_cls_id = exprs[i + 1].2;
+                let cls_id = exprs[i].1;
+                let next_cls_id = exprs[i + 1].1;
                 if cls_id != next_cls_id && i > start {
                     new_classes.push(EquivalenceClass::new(
-                        (start..=i).map(|idx| Arc::clone(exprs[idx].0)).collect(),
+                        (start..=i).map(|idx| Arc::clone(exprs[idx].0))
                     ));
                     start = i + 1;
                 }
@@ -581,7 +531,6 @@
                 new_classes.push(EquivalenceClass::new(
                     (start..exprs.len())
                         .map(|idx| Arc::clone(exprs[idx].0))
-                        .collect(),
                 ));
             }
         }
